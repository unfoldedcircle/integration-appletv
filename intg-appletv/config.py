--- conflicted
+++ resolved
@@ -308,9 +308,4 @@
         return result
 
 
-<<<<<<< HEAD
-# pylint: disable=invalid-name
-devices: Devices | None = None
-=======
-devices: Devices | None = None  # pylint: disable=C0103
->>>>>>> 0ff51e67
+devices: Devices | None = None  # pylint: disable=C0103