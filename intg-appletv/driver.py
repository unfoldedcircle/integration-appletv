--- conflicted
+++ resolved
@@ -448,32 +448,6 @@
     else:
         state = None
 
-<<<<<<< HEAD
-    # updates initiated by the poller always include the data, even if it hasn't changed
-    if (
-        "position" in update
-        and target_entity.attributes.get(media_player.Attributes.MEDIA_POSITION, 0) != update["position"]
-    ):
-        attributes[media_player.Attributes.MEDIA_POSITION] = update["position"]
-        attributes["media_position_updated_at"] = datetime.now(tz=UTC).isoformat()
-    if (
-        "total_time" in update
-        and target_entity.attributes.get(media_player.Attributes.MEDIA_DURATION, 0) != update["total_time"]
-    ):
-        attributes[media_player.Attributes.MEDIA_DURATION] = update["total_time"]
-    if "source" in update and target_entity.attributes.get(media_player.Attributes.SOURCE, "") != update["source"]:
-        attributes[media_player.Attributes.SOURCE] = _replace_bad_chars(update["source"])
-    # end poller update handling
-
-    if "artwork" in update:
-        attributes[media_player.Attributes.MEDIA_IMAGE_URL] = update["artwork"]
-    if "title" in update:
-        attributes[media_player.Attributes.MEDIA_TITLE] = _replace_bad_chars(update["title"])
-    if "artist" in update:
-        attributes[media_player.Attributes.MEDIA_ARTIST] = _replace_bad_chars(update["artist"])
-    if "album" in update:
-        attributes[media_player.Attributes.MEDIA_ALBUM] = _replace_bad_chars(update["album"])
-=======
     # not playing anymore, clear the playback information
     reset_playback_info = state and state not in [
         media_player.States.PLAYING,
@@ -505,18 +479,20 @@
             and target_entity.attributes.get(media_player.Attributes.MEDIA_DURATION, 0) != update["total_time"]
         ):
             attributes[media_player.Attributes.MEDIA_DURATION] = update["total_time"]
-        if "source" in update and target_entity.attributes.get(media_player.Attributes.SOURCE, "") != update["source"]:
+        if "source" in update and target_entity.attributes.get(
+            media_player.Attributes.SOURCE, ""
+        ) != _replace_bad_chars(update["source"]):
             attributes[media_player.Attributes.SOURCE] = update["source"]
         # end poller update handling
 
         if "artwork" in update:
             attributes[media_player.Attributes.MEDIA_IMAGE_URL] = update["artwork"]
         if "title" in update:
-            attributes[media_player.Attributes.MEDIA_TITLE] = update["title"]
+            attributes[media_player.Attributes.MEDIA_TITLE] = _replace_bad_chars(update["title"])
         if "artist" in update:
-            attributes[media_player.Attributes.MEDIA_ARTIST] = update["artist"]
+            attributes[media_player.Attributes.MEDIA_ARTIST] = _replace_bad_chars(update["artist"])
         if "album" in update:
-            attributes[media_player.Attributes.MEDIA_ALBUM] = update["album"]
+            attributes[media_player.Attributes.MEDIA_ALBUM] = _replace_bad_chars(update["album"])
         if "media_type" in update:
             if update["media_type"] == pyatv.const.MediaType.Music:
                 media_type = media_player.MediaType.MUSIC
@@ -534,7 +510,6 @@
             attributes[media_player.Attributes.SHUFFLE] = update["shuffle"]
 
     # always update if available
->>>>>>> e0a40e59
     if "sourceList" in update:
         if media_player.Attributes.SOURCE_LIST in target_entity.attributes:
             if len(target_entity.attributes[media_player.Attributes.SOURCE_LIST]) != len(update["sourceList"]):
