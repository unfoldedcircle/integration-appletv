#!/usr/bin/env python3
"""
This module implements a Remote Two integration driver for Apple TV devices.

:copyright: (c) 2023-2024 by Unfolded Circle ApS.
:license: Mozilla Public License Version 2.0, see LICENSE for more details.
"""

import asyncio
import logging
import os
import sys
from enum import Enum
from typing import Any

import config
import pyatv

# TODO begin To be removed when https://github.com/postlund/pyatv/issues/2656 is resolved
import pyatv.auth.hap_pairing
import pyatv.const
import pyatv.protocols.companion.api

# TODO end
import setup_flow
import tv
import ucapi
import ucapi.api as uc
from ucapi import MediaPlayer, media_player

_LOG = logging.getLogger("driver")  # avoid having __main__ in log messages
if sys.platform == "win32":
    asyncio.set_event_loop_policy(asyncio.WindowsSelectorEventLoopPolicy())
_LOOP = asyncio.new_event_loop()
asyncio.set_event_loop(_LOOP)

# Global variables
api = uc.IntegrationAPI(_LOOP)
_configured_atvs: dict[str, tv.AppleTv] = {}

# Experimental features, don't seem to work / supported (yet) with ATV4
ENABLE_REPEAT_FEAT = False
ENABLE_SHUFFLE_FEAT = False


class SimpleCommands(str, Enum):
    """Additional simple commands of the Apple TV not covered by media-player features."""

    TOP_MENU = "TOP_MENU"
    """Go to home screen."""
    APP_SWITCHER = "APP_SWITCHER"
    """Show running applications."""
    SCREENSAVER = "SCREENSAVER"
    """Run screensaver."""
    SKIP_FORWARD = "SKIP_FORWARD"
    """Skip forward a time interval."""
    SKIP_BACKWARD = "SKIP_BACKWARD"
    """Skip forward a time interval."""
    FAST_FORWARD_BEGIN = "FAST_FORWARD_BEGIN"
    """Fast forward using Companion protocol."""
    REWIND_BEGIN = "REWIND_BEGIN"
    """Rewind using Companion protocol."""
    SWIPE_LEFT = "SWIPE_LEFT"
    """Swipe left using Companion protocol."""
    SWIPE_RIGHT = "SWIPE_RIGHT"
    """Swipe right using Companion protocol."""
    SWIPE_UP = "SWIPE_UP"
    """Swipe up using Companion protocol."""
    SWIPE_DOWN = "SWIPE_DOWN"
    """Swipe down using Companion protocol."""


@api.listens_to(ucapi.Events.CONNECT)
async def on_r2_connect_cmd() -> None:
    """Connect all configured ATVs when the Remote Two sends the connect command."""
    _LOG.debug("Client connect command: connecting device(s)")
    await api.set_device_state(ucapi.DeviceStates.CONNECTED)  # just to make sure the device state is set
    for atv in _configured_atvs.values():
        # start background task
        await atv.connect()


@api.listens_to(ucapi.Events.DISCONNECT)
async def on_r2_disconnect_cmd():
    """Disconnect all configured ATVs when the Remote Two sends the disconnect command."""
    _LOG.debug("Client disconnect command: disconnecting device(s)")
    for atv in _configured_atvs.values():
        await atv.disconnect()


@api.listens_to(ucapi.Events.ENTER_STANDBY)
async def on_r2_enter_standby() -> None:
    """
    Enter standby notification from Remote Two.

    Disconnect every ATV instances.
    """
    _LOG.debug("Enter standby event: disconnecting device(s)")
    for device in _configured_atvs.values():
        await device.disconnect()


@api.listens_to(ucapi.Events.EXIT_STANDBY)
async def on_r2_exit_standby() -> None:
    """
    Exit standby notification from Remote Two.

    Connect all ATV instances.
    """
    _LOG.debug("Exit standby event: connecting device(s)")
    for device in _configured_atvs.values():
        await device.connect()


@api.listens_to(ucapi.Events.SUBSCRIBE_ENTITIES)
async def on_subscribe_entities(entity_ids: list[str]) -> None:
    """
    Subscribe to given entities.

    :param entity_ids: entity identifiers.
    """
    _LOG.debug("Subscribe entities event: %s", entity_ids)
    for entity_id in entity_ids:
        # TODO #11 add atv_id -> list(entities_id) mapping. Right now the atv_id == entity_id!
        atv_id = entity_id
        if atv_id in _configured_atvs:
            atv = _configured_atvs[atv_id]
            _LOG.info("Add '%s' to configured devices and connect", atv.name)
            if atv.is_on is None:
                state = media_player.States.UNAVAILABLE
            else:
                state = media_player.States.ON if atv.is_on else media_player.States.OFF
            api.configured_entities.update_attributes(entity_id, {media_player.Attributes.STATE: state})
            await atv.connect()
            continue

        device = config.devices.get(atv_id)
        if device:
            _add_configured_atv(device)
        else:
            _LOG.error("Failed to subscribe entity %s: no Apple TV instance found", entity_id)


@api.listens_to(ucapi.Events.UNSUBSCRIBE_ENTITIES)
async def on_unsubscribe_entities(entity_ids: list[str]) -> None:
    """On unsubscribe, we disconnect the objects and remove listeners for events."""
    _LOG.debug("Unsubscribe entities event: %s", entity_ids)
    # TODO #11 add entity_id --> atv_id mapping. Right now the atv_id == entity_id!
    for entity_id in entity_ids:
        if entity_id in _configured_atvs:
            device = _configured_atvs.pop(entity_id)
            _LOG.info("Removed '%s' from configured devices and disconnect", device.name)
            await device.disconnect()
            device.events.remove_all_listeners()


# pylint: disable=too-many-statements
async def media_player_cmd_handler(
    entity: MediaPlayer, cmd_id: str, params: dict[str, Any] | None
) -> ucapi.StatusCodes:
    """
    Media-player entity command handler.

    Called by the integration-API if a command is sent to a configured media-player entity.

    :param entity: media-player entity
    :param cmd_id: command
    :param params: optional command parameters
    :return: status code of the command. StatusCodes.OK if the command succeeded.
    """
    _LOG.info("Got %s command request: %s %s", entity.id, cmd_id, params if params else "")

    # TODO #11 map from device id to entities (see Denon integration)
    atv_id = entity.id
    device = _configured_atvs[atv_id]

    configured_entity = api.configured_entities.get(entity.id)

    if configured_entity is None:
        _LOG.warning("No device found for entity: %s", entity.id)
        return ucapi.StatusCodes.SERVICE_UNAVAILABLE

    # If the entity is OFF (device is in standby), we turn it on regardless of the actual command
    # TODO #15 implement proper fix for correct entity OFF state (it may not remain in OFF state if connection is
    #  established) + online check if we think it is in standby mode.
    if (
        configured_entity.attributes[media_player.Attributes.STATE] == media_player.States.OFF
        and cmd_id != media_player.Commands.OFF
    ):
        _LOG.debug("Device is off, sending turn on command")
        # quick & dirty workaround for #15: the entity state is not always correct!
        res = await device.turn_on()
        if res != ucapi.StatusCodes.OK:
            return res

    # Only proceed if device connection is established
    if device.is_on is False:
        return ucapi.StatusCodes.SERVICE_UNAVAILABLE

    res = ucapi.StatusCodes.BAD_REQUEST

    match cmd_id:
        case media_player.Commands.PLAY_PAUSE:
            # Mimic the original ATV remote behaviour (one can also call it a bunch of workarounds).
            # Screensaver active: play/pause button exits screensaver. If a playback was paused, resume it.

            # tvOS 18.4 will raise an exception https://github.com/postlund/pyatv/issues/2648
            # Screensaver state is no longer accessible
            state = configured_entity.attributes[media_player.Attributes.STATE]
<<<<<<< HEAD

            # pylint: disable=W0718
            try:
                if state != media_player.States.PLAYING and await device.screensaver_active():
                    _LOG.debug("Screensaver is running, sending menu command for play_pause to exit")
                    await device.menu()
                    if state == media_player.States.PAUSED:
                        # another awkwardness: the play_pause button doesn't work anymore after exiting the screensaver.
                        # One has to send a dpad select first to start playback. Afterward, play_pause works again...
                        await asyncio.sleep(1)  # delay required, otherwise the second button press is ignored
                        return await device.cursor_select()
                    # Nothing was playing, only the screensaver was active
                    return ucapi.StatusCodes.OK
            except Exception:
                pass
            # Sometimes play/pause toggle doesn't work, and we have the state already anyway (https://github.com/unfoldedcircle/feature-and-bug-tracker/issues/159)
            if state == media_player.States.PLAYING:
                res = await device.pause()
            elif state != media_player.States.PLAYING:
                res = await device.play()
                
=======
            if state != media_player.States.PLAYING and await device.screensaver_active():
                _LOG.debug("Screensaver is running, sending menu command for play_pause to exit")
                await device.menu()
                if state == media_player.States.PAUSED:
                    # another awkwardness: the play_pause button doesn't work anymore after exiting the screensaver.
                    # One has to send a dpad select first to start playback. Afterward, play_pause works again...
                    await asyncio.sleep(1)  # delay required, otherwise the second button press is ignored
                    return await device.cursor_select()
                # Nothing was playing, only the screensaver was active
                return ucapi.StatusCodes.OK
            # Sometimes play/pause toggle doesn't work, and we have the state already anyway (https://github.com/unfoldedcircle/feature-and-bug-tracker/issues/159)
            if state == media_player.States.PAUSED:
                res = await device.play()
            elif state != media_player.States.PAUSED:
                res = await device.pause()
>>>>>>> 9c042c3d
        case media_player.Commands.NEXT:
            res = await device.next()
        case media_player.Commands.PREVIOUS:
            res = await device.previous()
        case media_player.Commands.VOLUME_UP:
            res = await device.volume_up()
        case media_player.Commands.VOLUME_DOWN:
            res = await device.volume_down()
        case media_player.Commands.ON:
            res = await device.turn_on()
        case media_player.Commands.OFF:
            res = await device.turn_off()
        case media_player.Commands.CURSOR_UP:
            res = await device.cursor_up()
        case media_player.Commands.CURSOR_DOWN:
            res = await device.cursor_down()
        case media_player.Commands.CURSOR_LEFT:
            res = await device.cursor_left()
        case media_player.Commands.CURSOR_RIGHT:
            res = await device.cursor_right()
        case media_player.Commands.CURSOR_ENTER:
            res = await device.cursor_select()
        case media_player.Commands.REWIND:
            res = await device.rewind()
        case media_player.Commands.FAST_FORWARD:
            res = await device.fast_forward()
        case media_player.Commands.REPEAT:
            mode = _get_cmd_param("repeat", params)
            res = await device.set_repeat(mode) if mode else ucapi.StatusCodes.BAD_REQUEST
        case media_player.Commands.SHUFFLE:
            mode = _get_cmd_param("shuffle", params)
            res = await device.set_shuffle(mode) if isinstance(mode, bool) else ucapi.StatusCodes.BAD_REQUEST
        case media_player.Commands.CONTEXT_MENU:
            res = await device.context_menu()
        case media_player.Commands.MENU:
            res = await device.control_center()
        case media_player.Commands.HOME:
            res = await device.home()

            # we wait a bit to get a push update, because music can play in the background
            await asyncio.sleep(1)
            if configured_entity.attributes[media_player.Attributes.STATE] != media_player.States.PLAYING:
                # if nothing is playing: clear the playing information
                attributes = {
                    media_player.Attributes.MEDIA_IMAGE_URL: "",
                    media_player.Attributes.MEDIA_ALBUM: "",
                    media_player.Attributes.MEDIA_ARTIST: "",
                    media_player.Attributes.MEDIA_TITLE: "",
                    media_player.Attributes.MEDIA_TYPE: "",
                    media_player.Attributes.SOURCE: "",
                    media_player.Attributes.MEDIA_DURATION: 0,
                }
                api.configured_entities.update_attributes(entity.id, attributes)
        case media_player.Commands.BACK:
            res = await device.menu()
        case media_player.Commands.CHANNEL_DOWN:
            res = await device.channel_down()
        case media_player.Commands.CHANNEL_UP:
            res = await device.channel_up()
        case media_player.Commands.SELECT_SOURCE:
            res = await device.launch_app(params["source"])
        # --- simple commands ---
        case SimpleCommands.TOP_MENU:
            res = await device.top_menu()
        case SimpleCommands.APP_SWITCHER:
            res = await device.app_switcher()
        case SimpleCommands.SCREENSAVER:
            res = await device.screensaver()
        case SimpleCommands.SKIP_FORWARD:
            res = await device.skip_forward()
        case SimpleCommands.SKIP_BACKWARD:
            res = await device.skip_backward()
        case SimpleCommands.FAST_FORWARD_BEGIN:
            res = await device.fast_forward_companion()
        case SimpleCommands.REWIND_BEGIN:
            res = await device.rewind_companion()
        case media_player.Commands.SELECT_SOUND_MODE:
            mode = _get_cmd_param("mode", params)
            res = await device.set_output_device(mode)
        case media_player.Commands.SEEK:
            res = await device.set_media_position(params.get("media_position", 0))
        case SimpleCommands.SWIPE_LEFT:
            res = await device.swipe(1000, 500, 50, 500, 200)
        case SimpleCommands.SWIPE_RIGHT:
            res = await device.swipe(50, 500, 1000, 500, 200)
        case SimpleCommands.SWIPE_UP:
            res = await device.swipe(500, 1000, 500, 50, 200)
        case SimpleCommands.SWIPE_DOWN:
            res = await device.swipe(500, 50, 500, 1000, 200)

    return res


def _get_cmd_param(name: str, params: dict[str, Any] | None) -> str | bool | None:
    if params is None:
        return None
    return params.get(name)


async def on_atv_connected(identifier: str) -> None:
    """Handle ATV connection."""
    _LOG.debug("Apple TV connected: %s", identifier)
    state = media_player.States.UNKNOWN
    if identifier in _configured_atvs:
        atv = _configured_atvs[identifier]
        if atv_state := atv.state:
            state = _atv_state_to_media_player_state(atv_state)

    api.configured_entities.update_attributes(identifier, {media_player.Attributes.STATE: state})
    await api.set_device_state(ucapi.DeviceStates.CONNECTED)  # just to make sure the device state is set


async def on_atv_disconnected(identifier: str) -> None:
    """Handle ATV disconnection."""
    _LOG.debug("Apple TV disconnected: %s", identifier)
    api.configured_entities.update_attributes(
        identifier, {media_player.Attributes.STATE: media_player.States.UNAVAILABLE}
    )


async def on_atv_connection_error(identifier: str, message) -> None:
    """Set entities of ATV to state UNAVAILABLE if ATV connection error occurred."""
    _LOG.error(message)
    api.configured_entities.update_attributes(
        identifier, {media_player.Attributes.STATE: media_player.States.UNAVAILABLE}
    )
    await api.set_device_state(ucapi.DeviceStates.ERROR)


def _atv_state_to_media_player_state(
    device_state: pyatv.const.PowerState | pyatv.const.DeviceState,
) -> media_player.States:
    match device_state:
        case pyatv.const.PowerState.On:
            state = media_player.States.ON
        case pyatv.const.PowerState.Off:
            state = media_player.States.OFF
        case pyatv.const.DeviceState.Idle:
            state = media_player.States.ON
        case pyatv.const.DeviceState.Loading:
            state = media_player.States.BUFFERING
        case pyatv.const.DeviceState.Paused:
            state = media_player.States.PAUSED
        case pyatv.const.DeviceState.Playing:
            state = media_player.States.PLAYING
        case pyatv.const.DeviceState.Seeking:
            state = media_player.States.PLAYING
        case pyatv.const.DeviceState.Stopped:
            state = media_player.States.ON
        case _:
            state = media_player.States.UNKNOWN
    return state


# pylint: disable=too-many-branches,too-many-statements
async def on_atv_update(entity_id: str, update: dict[str, Any] | None) -> None:
    """
    Update attributes of configured media-player entity if ATV properties changed.

    :param entity_id: ATV media-player entity identifier
    :param update: dictionary containing the updated properties or None
    """
    attributes = {}

    # FIXME temporary workaround until ucapi has been refactored:
    #       there's shouldn't be separate lists for available and configured entities
    if api.configured_entities.contains(entity_id):
        target_entity = api.configured_entities.get(entity_id)
    else:
        target_entity = api.available_entities.get(entity_id)
    if target_entity is None:
        return

    if "state" in update:
        state = _atv_state_to_media_player_state(update["state"])
        if target_entity.attributes.get(media_player.Attributes.STATE, None) != state:
            attributes[media_player.Attributes.STATE] = state

    # updates initiated by the poller always include the data, even if it hasn't changed
    if (
        "position" in update
        and target_entity.attributes.get(media_player.Attributes.MEDIA_POSITION, 0) != update["position"]
    ):
        attributes[media_player.Attributes.MEDIA_POSITION] = update["position"]
    if (
        "total_time" in update
        and target_entity.attributes.get(media_player.Attributes.MEDIA_DURATION, 0) != update["total_time"]
    ):
        attributes[media_player.Attributes.MEDIA_DURATION] = update["total_time"]
    if "source" in update and target_entity.attributes.get(media_player.Attributes.SOURCE, "") != update["source"]:
        attributes[media_player.Attributes.SOURCE] = update["source"]
    # end poller update handling

    if "artwork" in update:
        attributes[media_player.Attributes.MEDIA_IMAGE_URL] = update["artwork"]
    if "title" in update:
        attributes[media_player.Attributes.MEDIA_TITLE] = update["title"]
    if "artist" in update:
        attributes[media_player.Attributes.MEDIA_ARTIST] = update["artist"]
    if "album" in update:
        attributes[media_player.Attributes.MEDIA_ALBUM] = update["album"]
    if "sourceList" in update:
        if media_player.Attributes.SOURCE_LIST in target_entity.attributes:
            if len(target_entity.attributes[media_player.Attributes.SOURCE_LIST]) != len(update["sourceList"]):
                attributes[media_player.Attributes.SOURCE_LIST] = update["sourceList"]
        else:
            attributes[media_player.Attributes.SOURCE_LIST] = update["sourceList"]
    if (
        "sound_mode" in update
        and target_entity.attributes.get(media_player.Attributes.SOUND_MODE, "") != update["sound_mode"]
    ):
        attributes[media_player.Attributes.SOUND_MODE] = update["sound_mode"]
    if "sound_mode_list" in update:
        if media_player.Attributes.SOUND_MODE_LIST in target_entity.attributes:
            if len(target_entity.attributes[media_player.Attributes.SOUND_MODE_LIST]) != len(update["sound_mode_list"]):
                attributes[media_player.Attributes.SOUND_MODE_LIST] = update["sound_mode_list"]
        else:
            attributes[media_player.Attributes.SOUND_MODE_LIST] = update["sound_mode_list"]
    if "media_type" in update:
        if update["media_type"] == pyatv.const.MediaType.Music:
            media_type = media_player.MediaType.MUSIC
        elif update["media_type"] == pyatv.const.MediaType.TV:
            media_type = media_player.MediaType.TVSHOW
        elif update["media_type"] == pyatv.const.MediaType.Video:
            media_type = media_player.MediaType.VIDEO
        else:
            media_type = ""

        attributes[media_player.Attributes.MEDIA_TYPE] = media_type

    if "volume" in update:
        attributes[media_player.Attributes.VOLUME] = update["volume"]

    if ENABLE_REPEAT_FEAT and "repeat" in update:
        attributes[media_player.Attributes.REPEAT] = update["repeat"]

    if ENABLE_SHUFFLE_FEAT and "shuffle" in update:
        attributes[media_player.Attributes.SHUFFLE] = update["shuffle"]

    if media_player.Attributes.STATE in attributes:
        if attributes[media_player.Attributes.STATE] == media_player.States.OFF:
            attributes[media_player.Attributes.MEDIA_IMAGE_URL] = ""
            attributes[media_player.Attributes.MEDIA_ALBUM] = ""
            attributes[media_player.Attributes.MEDIA_ARTIST] = ""
            attributes[media_player.Attributes.MEDIA_TITLE] = ""
            attributes[media_player.Attributes.MEDIA_TYPE] = ""
            attributes[media_player.Attributes.SOURCE] = ""
            attributes[media_player.Attributes.MEDIA_DURATION] = 0

    if attributes:
        if api.configured_entities.contains(entity_id):
            api.configured_entities.update_attributes(entity_id, attributes)
        else:
            api.available_entities.update_attributes(entity_id, attributes)


def _add_configured_atv(device: config.AtvDevice, connect: bool = True) -> None:
    # the device should not yet be configured, but better be safe
    if device.identifier in _configured_atvs:
        atv = _configured_atvs[device.identifier]
        _LOOP.create_task(atv.disconnect())
    else:
        _LOG.debug(
            "Adding new ATV device: %s (%s) %s",
            device.name,
            device.identifier,
            device.address if device.address else "",
        )
        atv = tv.AppleTv(device, loop=_LOOP)
        atv.events.on(tv.EVENTS.CONNECTED, on_atv_connected)
        atv.events.on(tv.EVENTS.DISCONNECTED, on_atv_disconnected)
        atv.events.on(tv.EVENTS.ERROR, on_atv_connection_error)
        atv.events.on(tv.EVENTS.UPDATE, on_atv_update)

        _configured_atvs[device.identifier] = atv

    async def start_connection():
        await atv.connect()

    if connect:
        # start background task
        _LOOP.create_task(start_connection())

    _register_available_entities(device.identifier, device.name)


def _register_available_entities(identifier: str, name: str) -> bool:
    """
    Add a new ATV device to the available entities.

    :param identifier: ATV identifier
    :param name: Friendly name
    :return: True if added, False if the device was already in storage.
    """
    # TODO #11 map entity IDs from device identifier
    entity_id = identifier
    # plain and simple for now: only one media_player per ATV device
    features = [
        media_player.Features.ON_OFF,
        media_player.Features.VOLUME,
        media_player.Features.VOLUME_UP_DOWN,
        # media_player.Features.MUTE_TOGGLE,
        media_player.Features.PLAY_PAUSE,
        media_player.Features.NEXT,
        media_player.Features.PREVIOUS,
        media_player.Features.MEDIA_DURATION,
        media_player.Features.MEDIA_POSITION,
        media_player.Features.MEDIA_TITLE,
        media_player.Features.MEDIA_ARTIST,
        media_player.Features.MEDIA_ALBUM,
        media_player.Features.MEDIA_IMAGE_URL,
        media_player.Features.MEDIA_TYPE,
        media_player.Features.HOME,
        media_player.Features.CHANNEL_SWITCHER,
        media_player.Features.DPAD,
        media_player.Features.SELECT_SOURCE,
        media_player.Features.CONTEXT_MENU,
        media_player.Features.MENU,
        media_player.Features.REWIND,
        media_player.Features.FAST_FORWARD,
        media_player.Features.SELECT_SOUND_MODE,
        media_player.Features.SEEK,
    ]
    if ENABLE_REPEAT_FEAT:
        features.append(media_player.Features.REPEAT)
    if ENABLE_SHUFFLE_FEAT:
        features.append(media_player.Features.SHUFFLE)

    entity = MediaPlayer(
        entity_id,
        name,
        features,
        {
            media_player.Attributes.STATE: media_player.States.UNAVAILABLE,
            media_player.Attributes.VOLUME: 0,
            # media_player.Attributes.MUTED: False,
            media_player.Attributes.MEDIA_DURATION: 0,
            media_player.Attributes.MEDIA_POSITION: 0,
            media_player.Attributes.MEDIA_IMAGE_URL: "",
            media_player.Attributes.MEDIA_TITLE: "",
            media_player.Attributes.MEDIA_ARTIST: "",
            media_player.Attributes.MEDIA_ALBUM: "",
        },
        device_class=media_player.DeviceClasses.TV,
        options={
            media_player.Options.SIMPLE_COMMANDS: [
                SimpleCommands.TOP_MENU.value,
                SimpleCommands.APP_SWITCHER.value,
                SimpleCommands.SCREENSAVER.value,
                SimpleCommands.SKIP_FORWARD.value,
                SimpleCommands.SKIP_BACKWARD.value,
                SimpleCommands.FAST_FORWARD_BEGIN.value,
                SimpleCommands.REWIND_BEGIN.value,
                SimpleCommands.SWIPE_LEFT.value,
                SimpleCommands.SWIPE_RIGHT.value,
                SimpleCommands.SWIPE_UP.value,
                SimpleCommands.SWIPE_DOWN.value,
            ]
        },
        cmd_handler=media_player_cmd_handler,
    )

    if api.available_entities.contains(entity.id):
        api.available_entities.remove(entity.id)
    return api.available_entities.add(entity)


def on_device_added(device: config.AtvDevice) -> None:
    """Handle a newly added device in the configuration."""
    _LOG.debug("New device added: %s", device)
    _add_configured_atv(device, connect=False)


def on_device_removed(device: config.AtvDevice | None) -> None:
    """Handle a removed device in the configuration."""
    if device is None:
        _LOG.debug("Configuration cleared, disconnecting & removing all configured ATV instances")
        for atv in _configured_atvs.values():
            _LOOP.create_task(atv.disconnect())
            atv.events.remove_all_listeners()
        _configured_atvs.clear()
        api.configured_entities.clear()
        api.available_entities.clear()
    else:
        if device.identifier in _configured_atvs:
            _LOG.debug("Disconnecting from removed ATV %s", device.identifier)
            atv = _configured_atvs.pop(device.identifier)
            _LOOP.create_task(atv.disconnect())
            atv.events.remove_all_listeners()
            # TODO #11 map entity IDs from device identifier
            entity_id = atv.identifier
            api.configured_entities.remove(entity_id)
            api.available_entities.remove(entity_id)


# TODO be removed when https://github.com/postlund/pyatv/issues/2656 is resolved
async def pyatv_patched_system_info(self):
    """Send system information to device."""
    creds = pyatv.auth.hap_pairing.parse_credentials(self.core.service.credentials)
    info = self.core.settings.info

    # Bunch of semi-random values here...
    # pylint: disable=W0212
    await self._send_command(
        "_systemInfo",
        {
            "_bf": 0,
            "_cf": 512,
            "_clFl": 128,
            "_i": os.urandom(6).hex(),  # TODO: Figure out what to put here => "cafecafecafe" don't work anymore
            "_idsID": creds.client_id,
            # Not really device id here, but better then anything...
            "_pubID": info.device_id,
            "_sf": 256,  # Status flags?
            "_sv": "170.18",  # Software Version (I guess?)
            "model": info.model,
            "name": info.name,
        },
    )


async def main():
    """Start the Remote Two integration driver."""
    logging.basicConfig()

    level = os.getenv("UC_LOG_LEVEL", "DEBUG").upper()
    logging.getLogger("tv").setLevel(level)
    logging.getLogger("driver").setLevel(level)
    logging.getLogger("config").setLevel(level)
    logging.getLogger("discover").setLevel(level)
    logging.getLogger("setup_flow").setLevel(level)

    # TODO be removed when https://github.com/postlund/pyatv/issues/2656 is resolved
    pyatv.protocols.companion.api.CompanionAPI.system_info = pyatv_patched_system_info

    # logging.getLogger("pyatv").setLevel(logging.DEBUG)

    # load paired devices
    config.devices = config.Devices(api.config_dir_path, on_device_added, on_device_removed)
    # best effort migration (if required): network might not be available during startup
    await config.devices.migrate()
    # and register them as available devices.
    # Note: device will be moved to configured devices with the subscribe_events request!
    # This will also start the device connection.
    for device in config.devices.all():
        _register_available_entities(device.identifier, device.name)

    await api.init("driver.json", setup_flow.driver_setup_handler)


if __name__ == "__main__":
    _LOOP.run_until_complete(main())
    _LOOP.run_forever()<|MERGE_RESOLUTION|>--- conflicted
+++ resolved
@@ -207,7 +207,6 @@
             # tvOS 18.4 will raise an exception https://github.com/postlund/pyatv/issues/2648
             # Screensaver state is no longer accessible
             state = configured_entity.attributes[media_player.Attributes.STATE]
-<<<<<<< HEAD
 
             # pylint: disable=W0718
             try:
@@ -228,24 +227,7 @@
                 res = await device.pause()
             elif state != media_player.States.PLAYING:
                 res = await device.play()
-                
-=======
-            if state != media_player.States.PLAYING and await device.screensaver_active():
-                _LOG.debug("Screensaver is running, sending menu command for play_pause to exit")
-                await device.menu()
-                if state == media_player.States.PAUSED:
-                    # another awkwardness: the play_pause button doesn't work anymore after exiting the screensaver.
-                    # One has to send a dpad select first to start playback. Afterward, play_pause works again...
-                    await asyncio.sleep(1)  # delay required, otherwise the second button press is ignored
-                    return await device.cursor_select()
-                # Nothing was playing, only the screensaver was active
-                return ucapi.StatusCodes.OK
-            # Sometimes play/pause toggle doesn't work, and we have the state already anyway (https://github.com/unfoldedcircle/feature-and-bug-tracker/issues/159)
-            if state == media_player.States.PAUSED:
-                res = await device.play()
-            elif state != media_player.States.PAUSED:
-                res = await device.pause()
->>>>>>> 9c042c3d
+         
         case media_player.Commands.NEXT:
             res = await device.next()
         case media_player.Commands.PREVIOUS:
