"""
Setup flow for Apple TV Remote integration.

:copyright: (c) 2023-2024 by Unfolded Circle ApS.
:license: Mozilla Public License Version 2.0, see LICENSE for more details.
"""

import asyncio
import logging
import os
import socket
from enum import IntEnum

import config
import discover
import pyatv
import tv
from config import AtvDevice, AtvProtocol
from i18n import __, _a, _af, _am
from ucapi import (
    AbortDriverSetup,
    DriverSetupRequest,
    IntegrationSetupError,
    RequestUserConfirmation,
    RequestUserInput,
    SetupAction,
    SetupComplete,
    SetupDriver,
    SetupError,
    UserDataResponse,
)

_LOG = logging.getLogger(__name__)


class SetupSteps(IntEnum):
    """Enumeration of setup steps to keep track of user data responses."""

    INIT = 0
    CONFIGURATION_MODE = 1
    DISCOVER = 2
    DEVICE_CHOICE = 3
    PAIRING_AIRPLAY = 4
    PAIRING_COMPANION = 5
    RECONFIGURE = 6


_setup_step = SetupSteps.INIT
_cfg_add_device: bool = False
_manual_address: bool = False
_discovered_atvs: list[pyatv.interface.BaseConfig] | None = None
_pairing_apple_tv: tv.AppleTv | None = None
_reconfigured_device: AtvDevice | None = None


def setup_data_schema():
    """
    Get the JSON setup data structure for the driver.json file.

    :return: ``setup_data_schema`` json object
    """
    # pylint: disable=line-too-long
    return {
        "title": _a("Integration setup"),
        "settings": [
            {
                "id": "info",
<<<<<<< HEAD
                "label": _a("Setup proces"),
=======
                "label": _a("Setup process"),
>>>>>>> ba0effd1
                "field": {
                    "label": {
                        "value": _am(
                            __("The integration will discover your Apple TV on your network."),
                            "\n",
                            __(
                                "Apple TV 4 and newer are supported and the device must be on the same network as the remote."
                            ),
                            "\n",
                            __(
                                "During the process, you need to enter multiple PINs that are shown on your Apple TV. Please make sure to set AirPlay access to _Anyone on the Same Network_ in Apple TV settings."
                            ),
                            "\n\n",
                            # Translators: Make sure to include the support article link as Markdown. See English text
                            __("Please see our support article for requirements, features and restrictions."),
                        )
                    }
                },
            }
        ],
    }


async def driver_setup_handler(msg: SetupDriver) -> SetupAction:  # pylint: disable=too-many-return-statements
    """
    Dispatch driver setup requests to corresponding handlers.

    Either start the setup process or handle the selected Apple TV device.

    :param msg: the setup driver request object, either DriverSetupRequest or UserDataResponse
    :return: the setup action on how to continue
    """
    global _setup_step
    global _cfg_add_device
    global _pairing_apple_tv

    if isinstance(msg, DriverSetupRequest):
        _setup_step = SetupSteps.INIT
        _cfg_add_device = False
        return await _handle_driver_setup(msg)

    if isinstance(msg, UserDataResponse):
        _LOG.debug("%s", msg)
        if _setup_step == SetupSteps.CONFIGURATION_MODE and "action" in msg.input_values:
            return await _handle_configuration_mode(msg)
        if _setup_step == SetupSteps.DISCOVER and "address" in msg.input_values:
            return await _handle_discovery(msg)
        if _setup_step == SetupSteps.DEVICE_CHOICE and "choice" in msg.input_values:
            return await _handle_device_choice(msg)
        if _setup_step == SetupSteps.PAIRING_AIRPLAY and "pin_airplay" in msg.input_values:
            return await _handle_user_data_airplay_pin(msg)
        if _setup_step == SetupSteps.PAIRING_COMPANION and "pin_companion" in msg.input_values:
            return await _handle_user_data_companion_pin(msg)
        if _setup_step == SetupSteps.RECONFIGURE:
            return await _handle_device_reconfigure(msg)
        _LOG.error("No or invalid user response was received: %s", msg)
    elif isinstance(msg, AbortDriverSetup):
        _LOG.info("Setup was aborted with code: %s", msg.error)
        if _pairing_apple_tv is not None:
            await _pairing_apple_tv.disconnect()
            _pairing_apple_tv = None
        _setup_step = SetupSteps.INIT

    # user confirmation not used in setup process
    # if isinstance(msg, UserConfirmationResponse):
    #     return handle_user_confirmation(msg)

    return SetupError()


async def _handle_driver_setup(msg: DriverSetupRequest) -> RequestUserInput | SetupError:
    """
    Start driver setup.

    Initiated by Remote Two to set up the driver. The reconfigure flag determines the setup flow:

    - Reconfigure is True: show the configured devices and ask user what action to perform (add, delete, reset).
    - Reconfigure is False: clear the existing configuration and show device discovery screen.
      Ask user to enter ip-address for manual configuration, otherwise auto-discovery is used.

    :param msg: driver setup request data, only `reconfigure` flag is of interest.
    :return: the setup action on how to continue
    """
    global _setup_step

    reconfigure = msg.reconfigure
    _LOG.debug("Starting driver setup, reconfigure=%s", reconfigure)

    if reconfigure:
        _setup_step = SetupSteps.CONFIGURATION_MODE

        # make sure configuration is up-to-date
        if config.devices.migration_required():
            await config.devices.migrate()

        # check after devices change and update configuration if necessary
        await config.devices.handle_devices_change()

        # get all configured devices for the user to choose from
        dropdown_devices = []
        for device in config.devices.all():
            dropdown_devices.append({"id": device.identifier, "label": {"en": f"{device.name} ({device.identifier})"}})

        # build user actions, based on available devices
        dropdown_actions = [
            {
                "id": "add",
                "label": _a("Add a new device"),
            },
        ]

        # add remove, reconfigure & reset actions if there's at least one configured device
        if dropdown_devices:
            dropdown_actions.append(
                {
                    "id": "remove",
                    "label": _a("Delete selected device"),
                },
            )
            dropdown_actions.append(
                {
                    "id": "configure",
                    "label": _a("Configure selected device"),
                },
            )
            dropdown_actions.append(
                {
                    "id": "reset",
                    "label": _a("Reset configuration and reconfigure"),
                },
            )
        else:
            # dummy entry if no devices are available
            dropdown_devices.append({"id": "", "label": {"en": "---"}})

        return RequestUserInput(
            _a("Configuration mode"),
            [
                {
                    "field": {"dropdown": {"value": dropdown_devices[0]["id"], "items": dropdown_devices}},
                    "id": "choice",
                    "label": _a("Configured devices"),
                },
                {
                    "field": {"dropdown": {"value": dropdown_actions[0]["id"], "items": dropdown_actions}},
                    "id": "action",
                    "label": _a("Action"),
                },
            ],
        )

    # Initial setup, make sure we have a clean configuration
    config.devices.clear()  # triggers device instance removal
    _setup_step = SetupSteps.DISCOVER
    return __user_input_discovery()


async def _handle_configuration_mode(msg: UserDataResponse) -> RequestUserInput | SetupComplete | SetupError:
    """
    Process user data response from the configuration mode screen.

    User input data:

    - ``choice`` contains identifier of selected device
    - ``action`` contains the selected action identifier

    :param msg: user input data from the configuration mode screen.
    :return: the setup action on how to continue
    """
    global _setup_step
    global _cfg_add_device
    global _reconfigured_device

    action = msg.input_values["action"]

    # workaround for web-configurator not picking up first response
    await asyncio.sleep(1)

    match action:
        case "add":
            _cfg_add_device = True
        case "remove":
            choice = msg.input_values["choice"]
            if not config.devices.remove(choice):
                _LOG.warning("Could not remove device from configuration: %s", choice)
                return SetupError(error_type=IntegrationSetupError.OTHER)
            config.devices.store()
            return SetupComplete()
        case "configure":
            # Reconfigure device if the identifier has changed
            choice = msg.input_values["choice"]
            selected_device = config.devices.get(choice)
            if not selected_device:
                _LOG.warning("Can not configure device from configuration: %s", choice)
                return SetupError(error_type=IntegrationSetupError.OTHER)

            discovered_atvs = await discover.apple_tvs(asyncio.get_event_loop())
            dropdown_items = []

            # Found mac address/identifier of selected AppleTV upon detection
            found_selected_device_id = ""
            for discovered_atv in discovered_atvs:
                # List of detected AppleTVs : exclude already configured ones except the one the user selected
                if (
                    selected_device.identifier != discovered_atv.identifier
                    and selected_device.mac_address != discovered_atv.identifier
                    and config.devices.contains(discovered_atv.identifier)
                ):
                    _LOG.info("Skipping device %s: already configured", discovered_atv.identifier)
                    continue
                if discovered_atv.identifier in [selected_device.identifier, selected_device.mac_address]:
                    found_selected_device_id = discovered_atv.identifier
                label = f"{discovered_atv.name} ({discovered_atv.address})"
                dropdown_items.append(
                    {"id": discovered_atv.identifier, "label": {"en": label + " (" + discovered_atv.identifier + ")"}}
                )

            dropdown_items.append(
                {
                    "id": "",
                    "label": _a("Manual MAC address (below)"),
                }
            )

            _setup_step = SetupSteps.RECONFIGURE
            _reconfigured_device = selected_device
            mac_address = selected_device.mac_address if selected_device.mac_address else ""
            address = selected_device.address if selected_device.address else ""

            return RequestUserInput(
                _af("Configure your Apple TV (configured mac address {mac_address})", mac_address=mac_address),
                [
                    {
                        "field": {"dropdown": {"value": found_selected_device_id, "items": dropdown_items}},
                        "id": "mac_address",
                        "label": _a("MAC address"),
                    },
                    {
                        "field": {"text": {"value": mac_address}},
                        "id": "manual_mac_address",
                        "label": _a("Manual MAC address"),
                    },
                    {
                        "field": {"text": {"value": address}},
                        "id": "address",
                        "label": _a("IP address (optional)"),
                    },
                    __global_volume(True),
                ],
            )

        case "reset":
            config.devices.clear()  # triggers device instance removal
        case _:
            _LOG.error("Invalid configuration action: %s", action)
            return SetupError(error_type=IntegrationSetupError.OTHER)

    _setup_step = SetupSteps.DISCOVER
    return __user_input_discovery()


async def _handle_discovery(msg: UserDataResponse) -> RequestUserInput | SetupError:
    """
    Process user data response from the first setup process screen.

    If ``address`` field is set by the user: try connecting to device and retrieve device information.
    Otherwise, start Apple TV discovery and present the found devices to the user to choose from.

    :param msg: response data from the requested user data
    :return: the setup action on how to continue
    """
    global _pairing_apple_tv
    global _setup_step
    global _manual_address
    global _discovered_atvs

    # clear all configured devices and any previous pairing attempt
    if _pairing_apple_tv:
        await _pairing_apple_tv.disconnect()
        _pairing_apple_tv = None

    search_hosts: list[str] | None = None
    dropdown_items = []
    address = msg.input_values["address"]

    if address:
        _LOG.debug("Starting manual driver setup for: %s", address)
        _manual_address = True
        # Connect to specific device and retrieve name
        search_hosts = [address]
    else:
        _LOG.debug("Starting driver setup with Apple TV discovery")
        _manual_address = False

    _discovered_atvs = await discover.apple_tvs(asyncio.get_event_loop(), hosts=search_hosts)

    for device in _discovered_atvs:
        _LOG.info(
            "Found: %s, %s (%s)",
            device.device_info,
            device.name,
            device.address,
        )
        # if we are adding a new device: make sure it's not already configured
        if _cfg_add_device and config.devices.contains(device.identifier):
            _LOG.info("Skipping found device %s: already configured", device.identifier)
            continue

        label = f"{device.name} ({device.address})"
        dropdown_items.append({"id": device.identifier, "label": {"en": label}})

    if not dropdown_items:
        _LOG.warning("No Apple TVs found")
        return SetupError(error_type=IntegrationSetupError.NOT_FOUND)

    _setup_step = SetupSteps.DEVICE_CHOICE
    return RequestUserInput(
        _a("Please choose your Apple TV"),
        [
            {
                "field": {"dropdown": {"value": dropdown_items[0]["id"], "items": dropdown_items}},
                "id": "choice",
                "label": _a("Choose your Apple TV"),
            },
            __global_volume(True),
        ],
    )


async def _handle_device_choice(msg: UserDataResponse) -> RequestUserInput | RequestUserConfirmation | SetupError:
    """
    Process user data device choice response in a setup process.

    Driver setup callback to provide requested user data during the setup process.

    :param msg: response data from the requested user data
    :return: the setup action on how to continue.
    """
    global _pairing_apple_tv
    global _setup_step

    choice = msg.input_values["choice"]
    global_volume = msg.input_values.get("global_volume", "true") == "true"

    atv = _discovered_atv_from_identifier(choice)
    if atv is None:
        _LOG.error("Chosen Apple TV not found in discovery: %s", choice)
        return SetupError(error_type=IntegrationSetupError.NOT_FOUND)

    _LOG.debug("Chosen Apple TV: %s", choice)

    # Create a new AppleTv object
    # TODO exception handling?
    atvs = await pyatv.scan(asyncio.get_event_loop(), identifier=choice, hosts=[str(atv.address)])
    if not atvs:
        _LOG.error("Cannot connect the chosen Apple TV: %s", choice)
        return SetupError(error_type=IntegrationSetupError.NOT_FOUND)

    atv = atvs[0]
    _pairing_apple_tv = tv.AppleTv(
        AtvDevice(
            identifier=choice,
            name=atv.name,
            credentials=[],
            address=str(atv.address) if _manual_address else None,
            mac_address=choice,
            global_volume=global_volume,
        ),
        loop=asyncio.get_event_loop(),
        pairing_atv=atv,
    )

    _LOG.debug("Pairing process begin")
    # Hook up to signals
    # TODO error conditions in start_pairing?
    name = os.getenv("UC_CLIENT_NAME", socket.gethostname().split(".", 1)[0])
    res = await _pairing_apple_tv.start_pairing(pyatv.const.Protocol.AirPlay, f"{name} Airplay")
    if res is None:
        return SetupError()

    if res == 0:
        _LOG.debug("Device provides AirPlay-Code")
        _setup_step = SetupSteps.PAIRING_AIRPLAY
        return RequestUserInput(
            _a("Please enter the shown AirPlay-Code on your Apple TV"),
            [
                {
                    "field": {"number": {"max": 9999, "min": 0, "value": 0000}},
                    "id": "pin_airplay",
                    "label": _a("Apple TV AirPlay-Code"),
                }
            ],
        )

    _LOG.debug("We provide AirPlay-Code")
    return RequestUserConfirmation(_af("Please enter the following AirPlay-Code on your Apple TV: {pin}", pin=res))


async def _handle_user_data_airplay_pin(
    msg: UserDataResponse,
) -> RequestUserInput | RequestUserConfirmation | SetupError:
    """
    Process user data airplay pairing pin response in a setup process.

    Driver setup callback to provide requested user data during the setup process.

    :param msg: response data from the requested user data
    :return: the setup action on how to continue
    """
    global _setup_step

    _LOG.debug("User has entered the AirPlay PIN")

    if _pairing_apple_tv is None:
        _LOG.error("Pairing Apple TV device no longer available after entering AirPlay pin. Aborting setup")
        return SetupError()

    await _pairing_apple_tv.enter_pin(msg.input_values["pin_airplay"])

    res = await _pairing_apple_tv.finish_pairing()
    if res is None:
        return SetupError()

    # Store credentials
    c = {"protocol": AtvProtocol.AIRPLAY, "credentials": res.credentials}
    _pairing_apple_tv.add_credentials(c)

    # Start new pairing process
    name = os.getenv("UC_CLIENT_NAME", socket.gethostname().split(".", 1)[0])
    res = await _pairing_apple_tv.start_pairing(pyatv.const.Protocol.Companion, f"{name} Companion")
    if res is None:
        return SetupError()

    if res == 0:
        _LOG.debug("Device provides PIN")
        _setup_step = SetupSteps.PAIRING_COMPANION
        return RequestUserInput(
            _a("Please enter the shown PIN on your Apple TV"),
            [
                {
                    "field": {"number": {"max": 9999, "min": 0, "value": 0000}},
                    "id": "pin_companion",
                    "label": _a("Apple TV PIN"),
                }
            ],
        )

    _LOG.debug("We provide companion PIN")
    return RequestUserConfirmation(_af("Please enter the following companion PIN on your Apple TV: {pin}", pin=res))


async def _handle_user_data_companion_pin(msg: UserDataResponse) -> SetupComplete | SetupError:
    """
    Process user data companion pairing pin response in a setup process.

    Driver setup callback to provide requested user data during the setup process.

    :param msg: response data from the requested user data
    :return: the setup action on how to continue: SetupComplete if a valid Apple TV device was chosen.
    """
    global _pairing_apple_tv

    _LOG.debug("User has entered the Companion PIN")

    if _pairing_apple_tv is None:
        _LOG.error("Pairing Apple TV device no longer available after entering companion pin. Aborting setup")
        return SetupError()

    await _pairing_apple_tv.enter_pin(msg.input_values["pin_companion"])

    res = await _pairing_apple_tv.finish_pairing()
    await _pairing_apple_tv.disconnect()

    if res is None:
        _pairing_apple_tv = None
        return SetupError()

    c = {"protocol": AtvProtocol.COMPANION, "credentials": res.credentials}
    _pairing_apple_tv.add_credentials(c)

    device = AtvDevice(
        identifier=_pairing_apple_tv.identifier,
        name=_pairing_apple_tv.name,
        credentials=_pairing_apple_tv.get_credentials(),
        address=_pairing_apple_tv.address,
        mac_address=_pairing_apple_tv.identifier,
        global_volume=_pairing_apple_tv.device_config.global_volume,
    )
    config.devices.add_or_update(device)  # triggers ATV instance creation

    # ATV device connection will be triggered with subscribe_entities request

    _pairing_apple_tv = None
    await asyncio.sleep(1)

    _LOG.info("Setup successfully completed for %s", device.name)

    return SetupComplete()


async def _handle_device_reconfigure(msg: UserDataResponse) -> SetupComplete | SetupError:
    """
    Process reconfiguration of a registered Apple TV device.

    :param msg: response data from the requested user data
    :return: the setup action on how to continue: SetupComplete after updating configuration
    """
    # flake8: noqa:F824
    # pylint: disable=W0602
    global _reconfigured_device

    if _reconfigured_device is None:
        return SetupError()

    mac_address = msg.input_values["mac_address"]
    manual_mac_address = msg.input_values["manual_mac_address"]
    global_volume = msg.input_values.get("global_volume", "true") == "true"

    if mac_address == "" and manual_mac_address == "":
        _LOG.error("MAC address is mandatory, no changes applied")
        return SetupError()
    address = msg.input_values["address"]
    if address == "":
        address = None
    if mac_address == "":
        mac_address = manual_mac_address

    _LOG.debug("User has changed configuration")
    _reconfigured_device.mac_address = mac_address
    _reconfigured_device.address = address
    _reconfigured_device.global_volume = global_volume

    config.devices.add_or_update(_reconfigured_device)  # triggers ATV instance update

    await asyncio.sleep(1)
    new_identifier = (
        _reconfigured_device.identifier
        if _reconfigured_device.mac_address is None
        else _reconfigured_device.mac_address
    )
    _LOG.info("Setup successfully completed for %s with new identifier : %s", _reconfigured_device.name, new_identifier)

    return SetupComplete()


def _discovered_atv_from_identifier(identifier: str) -> pyatv.interface.BaseConfig | None:
    """
    Get discovery information from identifier.

    :param identifier: ATV identifier
    :return: Device configuration if found, None otherwise
    """
    if _discovered_atvs is None:
        return None
    for atv in _discovered_atvs:
        if atv.identifier == identifier:
            return atv
    return None


def __user_input_discovery():
    return RequestUserInput(
        _a("Setup mode"),
        [
            {
                "id": "info",
                "label": _a("Discover or connect to Apple TV device"),
                "field": {
                    "label": {
                        "value": _am(
                            # Translators: Markdown can be used for formatting
                            __("Leave blank to use auto-discovery and click _Next_."),
                            "\n\n",
                            __("The device must be on the same network as the remote."),
                        )
                    }
                },
            },
            {
                "id": "address",
                "label": _a("IP address (same network only)"),
                "field": {"text": {"value": ""}},
            },
        ],
    )


def __global_volume(enabled: bool):
    return {
        "id": "global_volume",
        "label": _a("Change volume on all connected devices"),
        "field": {"checkbox": {"value": enabled}},
    }<|MERGE_RESOLUTION|>--- conflicted
+++ resolved
@@ -65,11 +65,7 @@
         "settings": [
             {
                 "id": "info",
-<<<<<<< HEAD
-                "label": _a("Setup proces"),
-=======
                 "label": _a("Setup process"),
->>>>>>> ba0effd1
                 "field": {
                     "label": {
                         "value": _am(
