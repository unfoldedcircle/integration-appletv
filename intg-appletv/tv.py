"""
This module implements the Apple TV communication of the Remote Two integration driver.

Uses the [pyatv](https://github.com/postlund/pyatv) library with concepts borrowed from the Home Assistant
[Apple TV integration](https://github.com/postlund/home-assistant/tree/dev/homeassistant/components/apple_tv)

:copyright: (c) 2023-2024 by Unfolded Circle ApS.
:license: Mozilla Public License Version 2.0, see LICENSE for more details.
"""

import asyncio
import base64
import itertools
import logging
import random
from asyncio import AbstractEventLoop
from collections import OrderedDict
<<<<<<< HEAD
from enum import Enum, IntEnum
=======
from enum import IntEnum
>>>>>>> 5452b03f
from functools import wraps
from typing import (
    Any,
    Awaitable,
    Callable,
    Concatenate,
    Coroutine,
    List,
    ParamSpec,
    TypeVar,
    cast,
)

import pyatv
import ucapi
from config import AtvDevice, AtvProtocol
from pyatv import interface
from pyatv.const import (
    DeviceState,
    FeatureName,
    FeatureState,
    InputAction,
    PowerState,
    Protocol,
    RepeatState,
    ShuffleState,
)
from pyatv.core.facade import FacadeRemoteControl
from pyatv.interface import BaseConfig, OutputDevice
from pyatv.protocols.companion import CompanionAPI, MediaControlCommand, SystemStatus
from pyee import AsyncIOEventEmitter

_LOG = logging.getLogger(__name__)

BACKOFF_MAX = 30
BACKOFF_SEC = 2
ARTWORK_WIDTH = 400
ARTWORK_HEIGHT = 400


class EVENTS(IntEnum):
    """Internal driver events."""

    CONNECTING = 0
    CONNECTED = 1
    DISCONNECTED = 2
    PAIRED = 3
    ERROR = 4
    UPDATE = 5


_AppleTvT = TypeVar("_AppleTvT", bound="AppleTv")
_P = ParamSpec("_P")


class PlaybackState(Enum):
    """Playback state for companion protocol."""

    NORMAL = 0
    FAST_FORWARD = 1
    REWIND = 2


# Adapted from Home Assistant `asyncLOG_errors` in
# https://github.com/home-assistant/core/blob/fd1f0b0efeb5231d3ee23d1cb2a10cdeff7c23f1/homeassistant/components/denonavr/media_player.py
def async_handle_atvlib_errors(
    func: Callable[Concatenate[_AppleTvT, _P], Awaitable[ucapi.StatusCodes | None]],
) -> Callable[Concatenate[_AppleTvT, _P], Coroutine[Any, Any, ucapi.StatusCodes | None]]:
    """
    Handle errors when calling commands in the AppleTv class.

    Decorator for the AppleTv class:
    - Check if device is connected.
    - Log errors occurred when calling an Apple TV library function.
    - Translate errors into UC status codes to return to the Remote.

    Taken from Home-Assistant
    """

    @wraps(func)
    async def wrapper(self: _AppleTvT, *args: _P.args, **kwargs: _P.kwargs) -> ucapi.StatusCodes:
        # pylint: disable=protected-access
        if self._atv is None:
            return ucapi.StatusCodes.SERVICE_UNAVAILABLE

        result = ucapi.StatusCodes.SERVER_ERROR
        try:
            await func(self, *args, **kwargs)
            return ucapi.StatusCodes.OK
        except (TimeoutError, pyatv.exceptions.OperationTimeoutError):
            result = ucapi.StatusCodes.TIMEOUT
            _LOG.warning(
                "[%s] Operation timed out: %s%s",
                self.log_id,
                func.__name__,
                args,
            )
        except (pyatv.exceptions.ConnectionFailedError, pyatv.exceptions.ConnectionLostError) as err:
            result = ucapi.StatusCodes.SERVICE_UNAVAILABLE
            _LOG.warning("[%s] ATV network error (%s%s): %s", self.log_id, func.__name__, args, err)
        except pyatv.exceptions.AuthenticationError as err:
            result = ucapi.StatusCodes.UNAUTHORIZED
            _LOG.warning("[%s] Authentication error (%s%s): %s", self.log_id, func.__name__, args, err)
        except (pyatv.exceptions.NoCredentialsError, pyatv.exceptions.InvalidCredentialsError) as err:
            result = ucapi.StatusCodes.UNAUTHORIZED
            _LOG.warning("[%s] Credential error (%s%s): %s", self.log_id, func.__name__, args, err)

        except pyatv.exceptions.CommandError as err:
            result = ucapi.StatusCodes.BAD_REQUEST
            _LOG.error(
                "[%s] Command %s%s failed: %s",
                self.log_id,
                func.__name__,
                args,
                err,
            )
        # pyatv: "Calling public interface methods after disconnecting now results in BlockedStateError being raised"
        # Even though we reconnect after a disconnect notification, this should handle remaining edge cases
        except pyatv.exceptions.BlockedStateError:
            result = ucapi.StatusCodes.SERVICE_UNAVAILABLE
            _LOG.error("[%s] Command is blocked (%s%s), reconnecting...", self.log_id, func.__name__, args)
            self._handle_disconnect()
        except Exception as err:  # pylint: disable=broad-exception-caught
            _LOG.exception("[%s] Error %s occurred in method %s%s", self.log_id, err, func.__name__, args)

        return result

    return wrapper


class AppleTv(interface.AudioListener):
    """Representing an Apple TV Device."""

    def __init__(
        self,
        device: AtvDevice,
        loop: AbstractEventLoop | None = None,
        pairing_atv: pyatv.interface.BaseConfig | None = None,
    ) -> None:
        """Create instance."""
        self._loop: AbstractEventLoop = loop or asyncio.get_running_loop()
        self.events = AsyncIOEventEmitter(self._loop)
        self._is_on: bool = False
        self._atv: pyatv.interface.AppleTV | None = None
        if device.credentials is None:
            device.credentials = []
        self._device: AtvDevice = device
        self._connect_task = None
        self._connection_attempts: int = 0
        self._pairing_atv: pyatv.interface.BaseConfig | None = pairing_atv
        self._pairing_process: pyatv.interface.PairingHandler | None = None
        self._polling = None
        self._poll_interval: int = 10
        self._state: DeviceState | None = None
        self._app_list: dict[str, str] = {}
        self._available_output_devices: dict[str, str] = {}
        self._output_devices: OrderedDict[str, [str]] = OrderedDict()
<<<<<<< HEAD
        self._playback_state = PlaybackState.NORMAL
=======
>>>>>>> 5452b03f

    @property
    def identifier(self) -> str:
        """Return the device identifier."""
        if not self._device.identifier:
            raise ValueError("Instance not initialized, no identifier available")
        return self._device.identifier

    @property
    def log_id(self) -> str:
        """Return a log identifier."""
        return self._device.name if self._device.name else self._device.identifier

    @property
    def name(self) -> str:
        """Return the device name."""
        return self._device.name

    @property
    def address(self) -> str | None:
        """Return the optional device address."""
        return self._device.address

    @property
    def is_on(self) -> bool | None:
        """Whether the Apple TV is on or off. Returns None if not connected."""
        if self._atv is None:
            return None
        return self._is_on

    @property
    def state(self) -> DeviceState | None:
        """Return the device state."""
        return self._state

    @property
    def output_devices_combinations(self) -> [str]:
        """Return the list of possible selection (combinations) of output devices."""
        return list(self._output_devices.keys())

    @property
    def output_devices(self) -> str:
        """Return the current selection of output devices."""
        device_names = []
        for device in self._atv.audio.output_devices:
            device_names.append(device.name)
        return ", ".join(sorted(device_names, key=str.casefold))

    def _backoff(self) -> float:
        if self._connection_attempts * BACKOFF_SEC >= BACKOFF_MAX:
            return BACKOFF_MAX

        return self._connection_attempts * BACKOFF_SEC

    def playstatus_update(self, _updater, playstatus: pyatv.interface.Playing) -> None:
        """Play status push update callback handler."""
        _LOG.debug("[%s] Push update: %s", self.log_id, str(playstatus))
        _ = asyncio.ensure_future(self._process_update(playstatus))

    def playstatus_error(self, _updater, exception: Exception) -> None:
        """Play status push update error callback handler."""
        _LOG.warning("[%s] A %s error occurred: %s", self.log_id, exception.__class__, exception)
        data = pyatv.interface.Playing()
        _ = asyncio.ensure_future(self._process_update(data))
        # TODO restart push updates?

    def connection_lost(self, _exception) -> None:
        """
        Device was unexpectedly disconnected.

        This is a callback function from pyatv.interface.DeviceListener.
        """
        _LOG.exception("[%s] Lost connection", self.log_id)
        self._handle_disconnect()

    def connection_closed(self) -> None:
        """Device connection was closed.

        This is a callback function from pyatv.interface.DeviceListener.
        """
        _LOG.debug("[%s] Connection closed!", self.log_id)
        self._handle_disconnect()

    def _handle_disconnect(self):
        """Handle that the device disconnected and restart connect loop."""
        _ = asyncio.ensure_future(self._stop_polling())
        if self._atv:
            self._atv.close()
            self._atv = None
        self.events.emit(EVENTS.DISCONNECTED, self._device.identifier)
        self._start_connect_loop()

    def volume_update(self, _old_level: float, new_level: float) -> None:
        """Volume level change callback."""
        _LOG.debug("[%s] Volume level: %d", self.log_id, new_level)
        update = {"volume": new_level}
        self.events.emit(EVENTS.UPDATE, self._device.identifier, update)

    def outputdevices_update(self, old_devices: List[OutputDevice], new_devices: List[OutputDevice]) -> None:
        """Output device change callback handler, for example airplay speaker."""
        _LOG.debug("[%s] Changed output devices to %s", self.log_id, self.output_devices)
        self.events.emit(EVENTS.UPDATE, self._device.identifier, {"sound_mode": self.output_devices})

    async def _find_atv(self) -> pyatv.interface.BaseConfig | None:
        """Find a specific Apple TV on the network by identifier."""
        hosts = [self._device.address] if self._device.address else None
        atvs = await pyatv.scan(self._loop, identifier=self._device.identifier, hosts=hosts)
        if not atvs:
            return None

        return atvs[0]

    def add_credentials(self, credentials: dict[AtvProtocol, str]) -> None:
        """Add credentials for a protocol."""
        self._device.credentials.append(credentials)

    def get_credentials(self) -> list[dict[AtvProtocol, str]]:
        """Return stored credentials."""
        return self._device.credentials

    async def start_pairing(self, protocol: Protocol, name: str) -> int | None:
        """Start the pairing process with the Apple TV."""
        if not self._pairing_atv:
            _LOG.error("[%s] Pairing requires initialized ATV device!", self.log_id)
            return None

        _LOG.debug("[%s] Pairing started", self.log_id)
        self._pairing_process = await pyatv.pair(self._pairing_atv, protocol, self._loop, name=name)
        await self._pairing_process.begin()

        if self._pairing_process.device_provides_pin:
            _LOG.debug("[%s] Device provides PIN", self.log_id)
            return 0

        _LOG.debug("[%s] We provide PIN", self.log_id)
        pin = random.randint(1000, 9999)
        self._pairing_process.pin(pin)
        return pin

    async def enter_pin(self, pin: int) -> None:
        """Pin code used for pairing."""
        _LOG.debug("[%s] Entering PIN", self.log_id)
        self._pairing_process.pin(pin)

    async def finish_pairing(self) -> pyatv.interface.BaseService | None:
        """Finish the pairing process."""
        _LOG.debug("[%s] Pairing finished", self.log_id)
        res = None

        await self._pairing_process.finish()

        if self._pairing_process.has_paired:
            _LOG.debug("[%s] Paired with device!", self.log_id)
            res = self._pairing_process.service
        else:
            _LOG.warning("[%s] Did not pair with device", self.log_id)
            self.events.emit(EVENTS.ERROR, self._device.identifier, "Could not pair with device")

        await self._pairing_process.close()
        self._pairing_process = None
        return res

    async def connect(self) -> None:
        """Establish connection to ATV."""
        if self._is_on is True:
            return
        self._is_on = True
        self._start_connect_loop()

    def _start_connect_loop(self) -> None:
        if not self._connect_task and self._atv is None and self._is_on:
            self.events.emit(EVENTS.CONNECTING, self._device.identifier)
            self._connect_task = asyncio.create_task(self._connect_loop())
        else:
            _LOG.debug(
                "[%s] Not starting connect loop (ATv: %s, isOn: %s)",
                self.log_id,
                self._atv is None,
                self._is_on,
            )

    async def _connect_loop(self) -> None:
        _LOG.debug("[%s] Starting connect loop", self.log_id)
        while self._is_on and self._atv is None:
            await self._connect_once()
            if self._atv is not None:
                break
            self._connection_attempts += 1
            backoff = self._backoff()
            _LOG.debug("[%s] Trying to connect again in %ds", self.log_id, backoff)
            await asyncio.sleep(backoff)

        _LOG.debug("[%s] Connect loop ended", self.log_id)
        self._connect_task = None

        # Add callback listener for various push updates
        self._atv.push_updater.listener = self
        self._atv.push_updater.start()
        self._atv.listener = self
        self._atv.audio.listener = self

        # Reset the backoff counter
        self._connection_attempts = 0

        await self._start_polling()

        if self._atv.features.in_state(FeatureState.Available, FeatureName.AppList):
            self._loop.create_task(self._update_app_list())

        self._loop.create_task(self._update_output_devices())

        self.events.emit(EVENTS.CONNECTED, self._device.identifier)
        _LOG.debug("[%s] Connected", self.log_id)

    async def _connect_once(self) -> None:
        try:
            if conf := await self._find_atv():
                await self._connect(conf)
        except pyatv.exceptions.AuthenticationError:
            _LOG.warning("[%s] Could not connect: auth error", self.log_id)
            await self.disconnect()
            return
        except asyncio.CancelledError:
            pass
        except Exception as err:  # pylint: disable=broad-exception-caught
            _LOG.warning("[%s] Could not connect: %s", self.log_id, err)
            self._atv = None

    async def _connect(self, conf: pyatv.interface.BaseConfig) -> None:
        # We try to connect with all the protocols.
        # If something is not ready yet, we try again afterward
        missing_protocols = []

        for credential in self._device.credentials:
            if credential["protocol"] == AtvProtocol.COMPANION:
                protocol = Protocol.Companion
            elif credential["protocol"] == AtvProtocol.AIRPLAY:
                protocol = Protocol.AirPlay
            else:
                _LOG.error("[%s] Invalid protocol: %s", self.log_id, credential["protocol"])
                continue

            if conf.get_service(protocol) is not None:
                _LOG.debug("[%s] Setting credentials for %s", self.log_id, protocol)
                conf.set_credentials(protocol, credential["credentials"])
            else:
                missing_protocols.append(protocol.name)

        if missing_protocols:
            missing_protocols_str = ", ".join(missing_protocols)
            _LOG.warning(
                "[%s] Protocols %s not yet found for %s, trying later",
                self.log_id,
                missing_protocols_str,
                conf.name,
            )

        _LOG.debug("[%s] Connecting to device", conf.name)
        # In case the device has been renamed
        if self._device.name != conf.name:
            self._device.name = conf.name

        self._atv = await pyatv.connect(conf, self._loop)

    async def disconnect(self) -> None:
        """Disconnect from ATV."""
        _LOG.debug("[%s] Disconnecting from device", self.log_id)
        self._is_on = False
        await self._stop_polling()

        try:
            if self._atv:
                self._atv.close()
            if self._connect_task:
                self._connect_task.cancel()
            self.events.emit(EVENTS.DISCONNECTED, self._device.identifier)
        except Exception as err:  # pylint: disable=broad-exception-caught
            _LOG.exception("[%s] An error occurred while disconnecting: %s", self.log_id, err)
        finally:
            self._atv = None
            self._connect_task = None

    async def _start_polling(self) -> None:
        if self._atv is None:
            _LOG.warning("[%s] Polling not started, AppleTv object is None", self.log_id)
            self.events.emit(EVENTS.ERROR, "Polling not started, AppleTv object is None")
            return

        self._polling = self._loop.create_task(self._poll_worker())
        _LOG.debug("[%s] Polling started", self.log_id)

    async def _stop_polling(self) -> None:
        if self._polling:
            self._polling.cancel()
            self._polling = None
            _LOG.debug("[%s] Polling stopped", self.log_id)
        else:
            _LOG.debug("[%s] Polling was already stopped", self.log_id)

    async def _process_update(self, data: pyatv.interface.Playing) -> None:  # pylint: disable=too-many-branches
        _LOG.debug("[%s] Process update", self.log_id)

        update = {}

        # We only update device state (playing, paused, etc) if the power state is On
        # otherwise we'll set the state to Off in the polling method
        self._state = data.device_state
        update["state"] = data.device_state

        update["position"] = data.position if data.position else 0
        update["total_time"] = data.total_time if data.total_time else 0

        # image operations are expensive, so we only do it when the hash changed
        if self._state == DeviceState.Playing:
            try:
                artwork = await self._atv.metadata.artwork(width=ARTWORK_WIDTH, height=ARTWORK_HEIGHT)
                if artwork:
                    artwork_encoded = "data:image/png;base64," + base64.b64encode(artwork.bytes).decode("utf-8")
                    update["artwork"] = artwork_encoded
            except Exception as err:  # pylint: disable=broad-exception-caught
                _LOG.warning("[%s] Error while updating the artwork: %s", self.log_id, err)

        if data.title is not None:
            # TODO filter out non-printable characters, for example all emojis
            # workaround for Plex DVR
            if data.title.startswith("(null):"):
                title = data.title.removeprefix("(null):").strip()
            else:
                title = data.title
            update["title"] = title
        else:
            update["title"] = ""

        update["artist"] = data.artist if data.artist else ""
        update["album"] = data.album if data.album else ""

        if data.media_type is not None:
            update["media_type"] = data.media_type

        if data.repeat is not None:
            match data.repeat:
                case RepeatState.Off:
                    update["repeat"] = "OFF"
                case RepeatState.All:
                    update["repeat"] = "ALL"
                case RepeatState.Track:
                    update["repeat"] = "ONE"

        if data.shuffle is not None:
            update["shuffle"] = data.shuffle in (ShuffleState.Albums, ShuffleState.Songs)

        self.events.emit(EVENTS.UPDATE, self._device.identifier, update)

    async def _update_app_list(self) -> None:
        _LOG.debug("[%s] Updating app list", self.log_id)
        update = {}

        try:
            update["sourceList"] = []
            app_list = await self._atv.apps.app_list()
            for app in app_list:
                self._app_list[app.name] = app.identifier
                update["sourceList"].append(app.name)
        except pyatv.exceptions.NotSupportedError:
            _LOG.warning("[%s] App list is not supported", self.log_id)
        except pyatv.exceptions.ProtocolError:
            _LOG.warning("[%s] App list: protocol error", self.log_id)

        self.events.emit(EVENTS.UPDATE, self._device.identifier, update)

    async def _update_output_devices(self) -> None:
        _LOG.debug("[%s] Updating available output devices list", self.log_id)
        try:
            atvs = await pyatv.scan(self._loop)
            if self._atv is None:
                return
            current_output_devices = self._available_output_devices
            current_output_device = self.output_devices
            device_ids = []
            self._available_output_devices = {}
            for atv in atvs:
                if atv.device_info.output_device_id == self._atv.device_info.output_device_id:
                    continue
                if atv.device_info.output_device_id not in device_ids:
                    device_ids.append(atv.device_info.output_device_id)
                    self._available_output_devices[atv.device_info.output_device_id] = atv.name
        except pyatv.exceptions.NotSupportedError:
            _LOG.warning("[%s] Output devices listing is not supported", self.log_id)
            return
        except pyatv.exceptions.ProtocolError:
            _LOG.warning("[%s] Output devices: protocol error", self.log_id)
            return
        update = {}
        if set(current_output_devices.keys()) != set(self._available_output_devices.keys()) and len(device_ids) > 0:
            # Build combinations of output devices. First device in the list is the current Apple TV
            # When selecting this entry, it will disable all output devices
            self._output_devices = OrderedDict()
            self._output_devices[self._device.name] = []
            self._build_output_devices_list(atvs, device_ids)
            update["sound_mode_list"] = list(self._output_devices.keys())

        if current_output_device != self.output_devices:
            update["sound_mode"] = self.output_devices

        _LOG.debug("Updated sound mode list : %s", update)

        if update:
            self.events.emit(EVENTS.UPDATE, self._device.identifier, update)

    def _build_output_devices_list(self, atvs: list[BaseConfig], device_ids: [str]):
        """Build possible combinations of output devices."""
        # Don't go beyond combinations of 5 devices
        max_len = min(len(device_ids), 4)
        for i in range(0, max_len):
            combinations = itertools.combinations(device_ids, i + 1)
            for combination in combinations:
                device_names: [str] = []
                for device_id in combination:
                    for atv in atvs:
                        if atv.device_info.output_device_id == device_id:
                            device_names.append(atv.name)
                            break
                entry_name: str = ", ".join(sorted(device_names, key=str.casefold))
                self._output_devices[entry_name] = combination

    async def _poll_worker(self) -> None:
        await asyncio.sleep(2)
        while self._atv is not None:
            update = {}

            # Push updates are not reliable for power events, and if the device is in standby it reports state idle!
            if self._is_feature_available(FeatureName.PowerState):
                # Off isn't sent with push updates with the current pyatv library
                # Care must be taken to not override certain states like playing and paused
                if self._atv.power.power_state == PowerState.Off:
                    # The Off state is important to wakeup the device in the command handler
                    update["state"] = self._atv.power.power_state
                elif self._atv.power.power_state == PowerState.On and self._state not in (
                    DeviceState.Playing,
                    DeviceState.Paused,
                    DeviceState.Stopped,
                    DeviceState.Seeking,
                    DeviceState.Loading,
                ):
                    update["state"] = self._atv.power.power_state

            if self._is_feature_available(FeatureName.App) and self._atv.metadata.app.name:
                update["source"] = self._atv.metadata.app.name
                if playing := await self._atv.metadata.playing():
                    update["position"] = playing.position if playing.position else 0
                    update["total_time"] = playing.total_time if playing.total_time else 0

            if update:
                self.events.emit(EVENTS.UPDATE, self._device.identifier, update)

            await asyncio.sleep(self._poll_interval)

    def _is_feature_available(self, feature: FeatureName) -> bool:
        if self._atv:
            return self._atv.features.in_state(FeatureState.Available, feature)
        return False

    async def _system_status(self) -> SystemStatus:
        try:
            # TODO check if there's a nicer way to get to the CompanionAPI
            # Screensaver state is only accessible in SystemStatus
            if self._atv and isinstance(self._atv.apps.main_instance.api, CompanionAPI):
                system_status = await self._atv.apps.main_instance.api.fetch_attention_state()
                return system_status
        except Exception:  # pylint: disable=broad-exception-caught
            pass
        return SystemStatus.Unknown

    async def screensaver_active(self) -> bool:
        """Check if screensaver is active."""
        return await self._system_status() == SystemStatus.Screensaver

    @async_handle_atvlib_errors
    async def turn_on(self) -> ucapi.StatusCodes:
        """Turn device on."""
        await self._atv.power.turn_on()

    @async_handle_atvlib_errors
    async def turn_off(self) -> ucapi.StatusCodes:
        """Turn device off."""
        await self._atv.power.turn_off()

    @async_handle_atvlib_errors
    async def play_pause(self) -> ucapi.StatusCodes:
        """Toggle between play and pause."""
        await self.stop_fast_forward_rewind()
        await self._atv.remote_control.play_pause()

    @async_handle_atvlib_errors
    async def fast_forward(self) -> ucapi.StatusCodes:
        """Long press key right for fast-forward."""
        await self._atv.remote_control.right(InputAction.Hold)

    @async_handle_atvlib_errors
    async def rewind(self) -> ucapi.StatusCodes:
        """Long press key left for rewind."""
        await self._atv.remote_control.left(InputAction.Hold)

    @async_handle_atvlib_errors
    async def fast_forward_companion(self) -> ucapi.StatusCodes:
        """Fast-forward using companion protocol."""
        companion = cast(FacadeRemoteControl, self._atv.remote_control).get(Protocol.Companion)
        if companion:
            if await self.stop_fast_forward_rewind():
                return ucapi.StatusCodes.OK
            await companion.api.mediacontrol_command(command=MediaControlCommand.FastForwardBegin)
            self._playback_state = PlaybackState.FAST_FORWARD
        else:
            await self._atv.remote_control.right(InputAction.Hold)

    @async_handle_atvlib_errors
    async def rewind_companion(self) -> ucapi.StatusCodes:
        """Rewind using companion protocol."""
        companion = cast(FacadeRemoteControl, self._atv.remote_control).get(Protocol.Companion)
        if companion:
            if await self.stop_fast_forward_rewind():
                return ucapi.StatusCodes.OK
            await companion.api.mediacontrol_command(command=MediaControlCommand.RewindBegin)
            self._playback_state = PlaybackState.REWIND
        else:
            await self._atv.remote_control.left(InputAction.Hold)

    async def fast_forward_companion_end(self):
        """Fast-forward using companion protocol."""
        companion = cast(FacadeRemoteControl, self._atv.remote_control).get(Protocol.Companion)
        if companion:
            await companion.api.mediacontrol_command(command=MediaControlCommand.FastForwardEnd)
            self._playback_state = PlaybackState.NORMAL

    async def rewind_companion_end(self):
        """Rewind using companion protocol."""
        companion = cast(FacadeRemoteControl, self._atv.remote_control).get(Protocol.Companion)
        if companion:
            await companion.api.mediacontrol_command(command=MediaControlCommand.RewindEnd)
            self._playback_state = PlaybackState.NORMAL

    async def stop_fast_forward_rewind(self) -> bool:
        """Stop fast forward or rewind if running."""
        if self._playback_state == PlaybackState.NORMAL:
            return False
        if self._playback_state == PlaybackState.FAST_FORWARD:
            await self.fast_forward_companion_end()
        else:
            await self.rewind_companion_end()
        return True

    @async_handle_atvlib_errors
    async def next(self) -> ucapi.StatusCodes:
        """Press key next."""
        await self.stop_fast_forward_rewind()
        if self._is_feature_available(FeatureName.Next):  # to prevent timeout errors
            await self._atv.remote_control.next()

    @async_handle_atvlib_errors
    async def previous(self) -> ucapi.StatusCodes:
        """Press key previous."""
        await self.stop_fast_forward_rewind()
        if self._is_feature_available(FeatureName.Previous):
            await self._atv.remote_control.previous()

    @async_handle_atvlib_errors
    async def skip_forward(self) -> ucapi.StatusCodes:
        """Skip forward a time interval.

        Skip interval is typically 15-30s, but is decided by the app.
        """
        await self.stop_fast_forward_rewind()
        if self._is_feature_available(FeatureName.SkipForward):
            await self._atv.remote_control.skip_forward()

    @async_handle_atvlib_errors
    async def skip_backward(self) -> ucapi.StatusCodes:
        """Skip backwards a time interval.

        Skip interval is typically 15-30s, but is decided by the app.
        """
        await self.stop_fast_forward_rewind()
        if self._is_feature_available(FeatureName.SkipBackward):
            await self._atv.remote_control.skip_backward()

    @async_handle_atvlib_errors
    async def set_repeat(self, mode: str) -> ucapi.StatusCodes:
        """Change repeat state."""
        match mode:
            case "OFF":
                repeat = RepeatState.Off
            case "ALL":
                repeat = RepeatState.All
            case "ONE":
                repeat = RepeatState.Track
            case _:
                return ucapi.StatusCodes.BAD_REQUEST
        if self._is_feature_available(FeatureName.Repeat):
            await self._atv.remote_control.set_repeat(repeat)

    @async_handle_atvlib_errors
    async def set_shuffle(self, mode: bool) -> ucapi.StatusCodes:
        """Change shuffle mode to on or off."""
        if self._is_feature_available(FeatureName.Shuffle):
            await self._atv.remote_control.set_shuffle(ShuffleState.Albums if mode else ShuffleState.Off)

    @async_handle_atvlib_errors
    async def volume_up(self) -> ucapi.StatusCodes:
        """Press key volume up."""
        await self._atv.audio.volume_up()

    @async_handle_atvlib_errors
    async def volume_down(self) -> ucapi.StatusCodes:
        """Press key volume down."""
        await self._atv.audio.volume_down()

    @async_handle_atvlib_errors
    async def cursor_up(self) -> ucapi.StatusCodes:
        """Press key up."""
        await self._atv.remote_control.up()

    @async_handle_atvlib_errors
    async def cursor_down(self) -> ucapi.StatusCodes:
        """Press key down."""
        await self._atv.remote_control.down()

    @async_handle_atvlib_errors
    async def cursor_left(self) -> ucapi.StatusCodes:
        """Press key left."""
        await self._atv.remote_control.left()

    @async_handle_atvlib_errors
    async def cursor_right(self) -> ucapi.StatusCodes:
        """Press key right."""
        await self._atv.remote_control.right()

    @async_handle_atvlib_errors
    async def cursor_select(self) -> ucapi.StatusCodes:
        """Press key select."""
        await self._atv.remote_control.select()

    @async_handle_atvlib_errors
    async def context_menu(self) -> ucapi.StatusCodes:
        """Press and hold select key for one second to bring up context menu in most apps."""
        await self._atv.remote_control.select(InputAction.Hold)

    @async_handle_atvlib_errors
    async def home(self) -> ucapi.StatusCodes:
        """Press key home."""
        await self._atv.remote_control.home()

    @async_handle_atvlib_errors
    async def control_center(self) -> ucapi.StatusCodes:
        """Show control center: press and hold home key for one second."""
        await self._atv.remote_control.home(InputAction.Hold)

    @async_handle_atvlib_errors
    async def menu(self) -> ucapi.StatusCodes:
        """Press key menu."""
        await self._atv.remote_control.menu()

    @async_handle_atvlib_errors
    async def top_menu(self) -> ucapi.StatusCodes:
        """Go to top menu: press and hold menu key for one second."""
        await self._atv.remote_control.menu(InputAction.Hold)

    @async_handle_atvlib_errors
    async def channel_up(self) -> ucapi.StatusCodes:
        """Select next channel."""
        if self._is_feature_available(FeatureName.ChannelUp):
            await self._atv.remote_control.channel_up()

    @async_handle_atvlib_errors
    async def channel_down(self) -> ucapi.StatusCodes:
        """Select previous channel."""
        if self._is_feature_available(FeatureName.ChannelDown):
            await self._atv.remote_control.channel_down()

    @async_handle_atvlib_errors
    async def screensaver(self) -> ucapi.StatusCodes:
        """Start screensaver."""
        try:
            if self._is_feature_available(FeatureName.Screensaver):
                await self._atv.remote_control.screensaver()
        except pyatv.exceptions.ProtocolError:
            # workaround: command succeeds and screensaver is started, but always returns
            # ProtocolError: Command _hidC failed
            pass

    @async_handle_atvlib_errors
    async def launch_app(self, app_name: str) -> ucapi.StatusCodes:
        """Launch an app based on bundle ID or URL."""
        await self._atv.apps.launch_app(self._app_list[app_name])

    @async_handle_atvlib_errors
    async def app_switcher(self) -> ucapi.StatusCodes:
        """Press the TV/Control Center button two times to open the App Switcher."""
        await self._atv.remote_control.home(InputAction.DoubleTap)

    @async_handle_atvlib_errors
    async def set_output_device(self, device_name: str) -> ucapi.StatusCodes:
        """Set output device selection."""
        if device_name is None:
            return ucapi.StatusCodes.BAD_REQUEST
        device_entry = self._output_devices.get(device_name, [])
        if device_entry is None:
            _LOG.warning(
                "Output device not found in the list %s (list : %s)", device_name, self.output_devices_combinations
            )
            return ucapi.StatusCodes.BAD_REQUEST
        output_devices = self._atv.audio.output_devices
        if len(device_entry) == 0 and len(output_devices) == 0:
            return ucapi.StatusCodes.OK
        device_ids = []
        for device in output_devices:
            device_ids.append(device.identifier)
        _LOG.debug("Removing output devices %s", device_ids)
        await self._atv.audio.remove_output_devices(*device_ids)
        if len(device_entry) == 0:
            return ucapi.StatusCodes.OK
        _LOG.debug("Setting output devices %s", device_entry)
        await self._atv.audio.set_output_devices(*device_entry)<|MERGE_RESOLUTION|>--- conflicted
+++ resolved
@@ -15,11 +15,7 @@
 import random
 from asyncio import AbstractEventLoop
 from collections import OrderedDict
-<<<<<<< HEAD
 from enum import Enum, IntEnum
-=======
-from enum import IntEnum
->>>>>>> 5452b03f
 from functools import wraps
 from typing import (
     Any,
@@ -34,7 +30,10 @@
 )
 
 import pyatv
+import pyatv.const
 import ucapi
+from pyatv.protocols.mrp import PlaybackState
+
 from config import AtvDevice, AtvProtocol
 from pyatv import interface
 from pyatv.const import (
@@ -177,10 +176,7 @@
         self._app_list: dict[str, str] = {}
         self._available_output_devices: dict[str, str] = {}
         self._output_devices: OrderedDict[str, [str]] = OrderedDict()
-<<<<<<< HEAD
         self._playback_state = PlaybackState.NORMAL
-=======
->>>>>>> 5452b03f
 
     @property
     def identifier(self) -> str:
@@ -689,8 +685,8 @@
         """Fast-forward using companion protocol."""
         companion = cast(FacadeRemoteControl, self._atv.remote_control).get(Protocol.Companion)
         if companion:
-            if await self.stop_fast_forward_rewind():
-                return ucapi.StatusCodes.OK
+            if self._playback_state == PlaybackState.REWIND:
+                await self.stop_fast_forward_rewind()
             await companion.api.mediacontrol_command(command=MediaControlCommand.FastForwardBegin)
             self._playback_state = PlaybackState.FAST_FORWARD
         else:
@@ -701,8 +697,8 @@
         """Rewind using companion protocol."""
         companion = cast(FacadeRemoteControl, self._atv.remote_control).get(Protocol.Companion)
         if companion:
-            if await self.stop_fast_forward_rewind():
-                return ucapi.StatusCodes.OK
+            if self._playback_state == PlaybackState.FAST_FORWARD:
+                await self.stop_fast_forward_rewind()
             await companion.api.mediacontrol_command(command=MediaControlCommand.RewindBegin)
             self._playback_state = PlaybackState.REWIND
         else:
