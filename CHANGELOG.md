# Apple TV integration for Remote Two/3 Changelog

All notable changes to this project will be documented in this file.

The format is based on [Keep a Changelog](https://keepachangelog.com/en/1.0.0/),
and this project adheres to [Semantic Versioning](https://semver.org/spec/v2.0.0.html).

## Unreleased

_Changes in the next release_

<<<<<<< HEAD
### Changed
- Externalize language strings for translations with Crowdin ([#12](https://github.com/unfoldedcircle/integration-appletv/issues/12)))
=======
### Fixed
- Setup flow fails when using manual IP address ([#48](https://github.com/unfoldedcircle/integration-appletv/issues/48)).
>>>>>>> cbf8800a

---

## v0.18.2 - 2025-07-04
### Added
- Add support for EPG/Guide. Contributed by @henrikwidlund, thanks! ([#45](https://github.com/unfoldedcircle/integration-appletv/pull/45)).

### Fixed
- Sporadic media image replacements.

## v0.18.1 - 2025-04-26
### Changed
- update ucapi to 0.3.0

## v0.18.0 - 2025-04-25
### Added
- Set media player attribute "media_position_updated_at" ([feature-and-bug-tracker#443](https://github.com/unfoldedcircle/feature-and-bug-tracker/issues/443)).
- New global volume management and setting specific volume levels.
  - This only works for connected devices like HomePod, but not for HDMI output.
  - This feature can be disabled in the device options. Contributed by @albaintor, thanks! ([#37](https://github.com/unfoldedcircle/integration-appletv/pull/37)).

### Changed
- Update the embedded Python runtime to 3.11.12 and upgrade common Python libraries like zeroconf and websockets.

## v0.17.0 - 2025-04-06
### Added
- Configuration workflow to update MAC address or IP address if device identifiers have changed. Contributed by @albaintor, thanks! ([#30](https://github.com/unfoldedcircle/integration-appletv/pull/30)).
- New commands: mute toggle, stop. New simple commands: PLAY, PAUSE ([#35](https://github.com/unfoldedcircle/integration-appletv/pull/35)).
- PLAY_PAUSE_KEY test command for alternative play / pause handling by sending a HID key ([#36](https://github.com/unfoldedcircle/integration-appletv/pull/36), [feature-and-bug-tracker#159](https://github.com/unfoldedcircle/feature-and-bug-tracker/issues/159)).

### Fixed
- Unavailable driver after AppleTV device disconnects. Contributed by @albaintor, thanks! ([#33](https://github.com/unfoldedcircle/integration-appletv/pull/33)).

## v0.16.0 - 2025-03-24
### Fixed
- Fixes for tvOS 18.4. Contributed by @albaintor, thanks!  ([#29](https://github.com/unfoldedcircle/integration-appletv/pull/29), [#31](https://github.com/unfoldedcircle/integration-appletv/pull/31)).

## v0.15.2 - 2025-03-07
### Added
- Add handling of app deep links. Contributed by @kennymc-c, thanks! ([#27](https://github.com/unfoldedcircle/integration-appletv/pull/27)).

## v0.15.1 - 2024-12-06
### Fixed
- Multiple sound output : the current AppleTV device was disable when enabling other airplay devices ([#25](https://github.com/unfoldedcircle/integration-appletv/pull/25)).

## v0.15.0 - 2024-09-27
### Added
- Add touch gestures as simple commands, support for seeking. Contributed by @albaintor, thanks! ([#24](https://github.com/unfoldedcircle/integration-appletv/pull/24))

## v0.14.1 - 2024-07-23
### Changed
- Create a one-folder bundle with PyInstaller instead a one-file bundle to save resources.
- Change archive format to the custom integration installation archive.
- Change default `driver_id` value in `driver.json` to create a compatible custom installation archive.

## v0.14.0 - 2024-07-09
### Added
- Stream to output devices through sound mode selection. Contributed by @albaintor, thanks! ([#20](https://github.com/unfoldedcircle/integration-appletv/pull/20))

### Fixed
- Simple commands FAST_FORWARD_BEGIN and REWIND_BEGIN remained stuck in some apps. Fixed by @albaintor, thanks! ([#22](https://github.com/unfoldedcircle/integration-appletv/pull/22))

## v0.13.9 - 2024-06-14
### Added
- Simple commands for skip forward and backward, alternative FF/RW commands with companion protocol. Contributed by @albaintor, thanks! ([#19](https://github.com/unfoldedcircle/integration-appletv/pull/19))

## v0.13.8 - 2024-04-01
### Changed
- Use unique device name prefix for pairing to easily identify paired devices on Apple TV ([feature-and-bug-tracker#362](https://github.com/unfoldedcircle/feature-and-bug-tracker/issues/362)).

## v0.13.7 - 2024-03-18
### Fixed
- Prevent device power-on in standby with power-off command ([feature-and-bug-tracker#349](https://github.com/unfoldedcircle/feature-and-bug-tracker/issues/349)).

## v0.13.6 - 2024-03-13
### Changed
- Update ucapi library: filter out base64 image data in message logs.

## v0.13.5 - 2024-03-13
### Changed
- Use menu feature instead of settings for control-center ([feature-and-bug-tracker#56](https://github.com/unfoldedcircle/feature-and-bug-tracker/issues/56)).
- Enhance setup instructions that the device must be in the same network.

## v0.13.4 - 2024-03-09
### Fixed
- Invalid driver metadata file for the Remote Two ([feature-and-bug-tracker#340](https://github.com/unfoldedcircle/feature-and-bug-tracker/issues/340)).
- Temporary workaround for standby check ([#15](https://github.com/unfoldedcircle/integration-appletv/issues/15)).

## v0.13.3 - 2024-03-08
### Fixed
- Shuffle command parameter handling
### Changed
- Feature check for not always available commands, which would just time out otherwise.

## v0.13.2 - 2024-03-08
### Fixed
- Fast-forward and rewind commands.
- Automatically migrate old configuration file at startup and beginning of configuration flow, otherwise the device must be paired again.

## v0.13.1 - 2024-03-07
### Changed
- Limit discovery to Apple TV 4 and newer models. Generations 2 and 3 are not supported and would fail during pairing.
- Delayed return of initial setup-flow screen as a workaround for the web-configurator.

## v0.13.0 - 2024-03-06
### Added
- New media-player entity features ([feature-and-bug-tracker#56](https://github.com/unfoldedcircle/feature-and-bug-tracker/issues/56)):
  - context menu, control center, app switcher, top menu, rewind, fast-forward.
- Multi-device support ([#11](https://github.com/aitatoi/integration-appletv/issues/11), [feature-and-bug-tracker#118](https://github.com/unfoldedcircle/feature-and-bug-tracker/issues/118)).
- Enhanced reconfiguration and manual setup option with IP address.
- Updated German and French translations ([#6](https://github.com/aitatoi/integration-appletv/issues/6)).
### Fixed
- Only discover Apple TV devices and no longer HomePods ([feature-and-bug-tracker#173](https://github.com/unfoldedcircle/feature-and-bug-tracker/issues/173)).
- Improved disconnect & reconnect handling. This should prevent the reported BlockedStateError issues ([feature-and-bug-tracker#300](https://github.com/unfoldedcircle/feature-and-bug-tracker/issues/300)).
- Automatically wake up Apple TV if a command is sent while it is in standby.
### Changed
- Play/Pause will exit screensaver and continue playing paused media (tested with Apple TV+, YouTube).
- Updated pyatv client library to latest 0.14.5 release for common bug fixes and improvements.
- Major rewrite to support more features and to release it as open source project.<|MERGE_RESOLUTION|>--- conflicted
+++ resolved
@@ -9,13 +9,11 @@
 
 _Changes in the next release_
 
-<<<<<<< HEAD
 ### Changed
 - Externalize language strings for translations with Crowdin ([#12](https://github.com/unfoldedcircle/integration-appletv/issues/12)))
-=======
+
 ### Fixed
 - Setup flow fails when using manual IP address ([#48](https://github.com/unfoldedcircle/integration-appletv/issues/48)).
->>>>>>> cbf8800a
 
 ---
 
