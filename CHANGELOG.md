# Apple TV integration for Remote Two/3 Changelog

All notable changes to this project will be documented in this file.

The format is based on [Keep a Changelog](https://keepachangelog.com/en/1.0.0/),
and this project adheres to [Semantic Versioning](https://semver.org/spec/v2.0.0.html).

## Unreleased

_Changes in the next release_

### Changed
- Externalize language strings for translations with Crowdin ([#12](https://github.com/unfoldedcircle/integration-appletv/issues/12)))

<<<<<<< HEAD
=======
### Fixed
- Setup flow fails when using manual IP address ([#48](https://github.com/unfoldedcircle/integration-appletv/issues/48)).

>>>>>>> ba0effd1
---

## v0.18.2 - 2025-07-04
### Added
- Add support for EPG/Guide. Contributed by @henrikwidlund, thanks! ([#45](https://github.com/unfoldedcircle/integration-appletv/pull/45)).

### Fixed
- Sporadic media image replacements.

## v0.18.1 - 2025-04-26
### Changed
- update ucapi to 0.3.0

## v0.18.0 - 2025-04-25
### Added
- Set media player attribute "media_position_updated_at" ([feature-and-bug-tracker#443](https://github.com/unfoldedcircle/feature-and-bug-tracker/issues/443)).
- New global volume management and setting specific volume levels.
  - This only works for connected devices like HomePod, but not for HDMI output.
  - This feature can be disabled in the device options. Contributed by @albaintor, thanks! ([#37](https://github.com/unfoldedcircle/integration-appletv/pull/37)).

### Changed
- Update the embedded Python runtime to 3.11.12 and upgrade common Python libraries like zeroconf and websockets.

## v0.17.0 - 2025-04-06
### Added
- Configuration workflow to update MAC address or IP address if device identifiers have changed. Contributed by @albaintor, thanks! ([#30](https://github.com/unfoldedcircle/integration-appletv/pull/30)).
- New commands: mute toggle, stop. New simple commands: PLAY, PAUSE ([#35](https://github.com/unfoldedcircle/integration-appletv/pull/35)).
- PLAY_PAUSE_KEY test command for alternative play / pause handling by sending a HID key ([#36](https://github.com/unfoldedcircle/integration-appletv/pull/36), [feature-and-bug-tracker#159](https://github.com/unfoldedcircle/feature-and-bug-tracker/issues/159)).

### Fixed
- Unavailable driver after AppleTV device disconnects. Contributed by @albaintor, thanks! ([#33](https://github.com/unfoldedcircle/integration-appletv/pull/33)).

## v0.16.0 - 2025-03-24
### Fixed
- Fixes for tvOS 18.4. Contributed by @albaintor, thanks!  ([#29](https://github.com/unfoldedcircle/integration-appletv/pull/29), [#31](https://github.com/unfoldedcircle/integration-appletv/pull/31)).

## v0.15.2 - 2025-03-07
### Added
- Add handling of app deep links. Contributed by @kennymc-c, thanks! ([#27](https://github.com/unfoldedcircle/integration-appletv/pull/27)).

## v0.15.1 - 2024-12-06
### Fixed
- Multiple sound output : the current AppleTV device was disable when enabling other airplay devices ([#25](https://github.com/unfoldedcircle/integration-appletv/pull/25)).

## v0.15.0 - 2024-09-27
### Added
- Add touch gestures as simple commands, support for seeking. Contributed by @albaintor, thanks! ([#24](https://github.com/unfoldedcircle/integration-appletv/pull/24))

## v0.14.1 - 2024-07-23
### Changed
- Create a one-folder bundle with PyInstaller instead a one-file bundle to save resources.
- Change archive format to the custom integration installation archive.
- Change default `driver_id` value in `driver.json` to create a compatible custom installation archive.

## v0.14.0 - 2024-07-09
### Added
- Stream to output devices through sound mode selection. Contributed by @albaintor, thanks! ([#20](https://github.com/unfoldedcircle/integration-appletv/pull/20))

### Fixed
- Simple commands FAST_FORWARD_BEGIN and REWIND_BEGIN remained stuck in some apps. Fixed by @albaintor, thanks! ([#22](https://github.com/unfoldedcircle/integration-appletv/pull/22))

## v0.13.9 - 2024-06-14
### Added
- Simple commands for skip forward and backward, alternative FF/RW commands with companion protocol. Contributed by @albaintor, thanks! ([#19](https://github.com/unfoldedcircle/integration-appletv/pull/19))

## v0.13.8 - 2024-04-01
### Changed
- Use unique device name prefix for pairing to easily identify paired devices on Apple TV ([feature-and-bug-tracker#362](https://github.com/unfoldedcircle/feature-and-bug-tracker/issues/362)).

## v0.13.7 - 2024-03-18
### Fixed
- Prevent device power-on in standby with power-off command ([feature-and-bug-tracker#349](https://github.com/unfoldedcircle/feature-and-bug-tracker/issues/349)).

## v0.13.6 - 2024-03-13
### Changed
- Update ucapi library: filter out base64 image data in message logs.

## v0.13.5 - 2024-03-13
### Changed
- Use menu feature instead of settings for control-center ([feature-and-bug-tracker#56](https://github.com/unfoldedcircle/feature-and-bug-tracker/issues/56)).
- Enhance setup instructions that the device must be in the same network.

## v0.13.4 - 2024-03-09
### Fixed
- Invalid driver metadata file for the Remote Two ([feature-and-bug-tracker#340](https://github.com/unfoldedcircle/feature-and-bug-tracker/issues/340)).
- Temporary workaround for standby check ([#15](https://github.com/unfoldedcircle/integration-appletv/issues/15)).

## v0.13.3 - 2024-03-08
### Fixed
- Shuffle command parameter handling
### Changed
- Feature check for not always available commands, which would just time out otherwise.

## v0.13.2 - 2024-03-08
### Fixed
- Fast-forward and rewind commands.
- Automatically migrate old configuration file at startup and beginning of configuration flow, otherwise the device must be paired again.

## v0.13.1 - 2024-03-07
### Changed
- Limit discovery to Apple TV 4 and newer models. Generations 2 and 3 are not supported and would fail during pairing.
- Delayed return of initial setup-flow screen as a workaround for the web-configurator.

## v0.13.0 - 2024-03-06
### Added
- New media-player entity features ([feature-and-bug-tracker#56](https://github.com/unfoldedcircle/feature-and-bug-tracker/issues/56)):
  - context menu, control center, app switcher, top menu, rewind, fast-forward.
- Multi-device support ([#11](https://github.com/aitatoi/integration-appletv/issues/11), [feature-and-bug-tracker#118](https://github.com/unfoldedcircle/feature-and-bug-tracker/issues/118)).
- Enhanced reconfiguration and manual setup option with IP address.
- Updated German and French translations ([#6](https://github.com/aitatoi/integration-appletv/issues/6)).
### Fixed
- Only discover Apple TV devices and no longer HomePods ([feature-and-bug-tracker#173](https://github.com/unfoldedcircle/feature-and-bug-tracker/issues/173)).
- Improved disconnect & reconnect handling. This should prevent the reported BlockedStateError issues ([feature-and-bug-tracker#300](https://github.com/unfoldedcircle/feature-and-bug-tracker/issues/300)).
- Automatically wake up Apple TV if a command is sent while it is in standby.
### Changed
- Play/Pause will exit screensaver and continue playing paused media (tested with Apple TV+, YouTube).
- Updated pyatv client library to latest 0.14.5 release for common bug fixes and improvements.
- Major rewrite to support more features and to release it as open source project.<|MERGE_RESOLUTION|>--- conflicted
+++ resolved
@@ -12,12 +12,9 @@
 ### Changed
 - Externalize language strings for translations with Crowdin ([#12](https://github.com/unfoldedcircle/integration-appletv/issues/12)))
 
-<<<<<<< HEAD
-=======
 ### Fixed
 - Setup flow fails when using manual IP address ([#48](https://github.com/unfoldedcircle/integration-appletv/issues/48)).
 
->>>>>>> ba0effd1
 ---
 
 ## v0.18.2 - 2025-07-04
